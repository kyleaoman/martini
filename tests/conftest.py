import pytest
import numpy as np
from astropy import units as U
from martini.martini import Martini
from martini.datacube import DataCube
from martini.beams import GaussianBeam
from martini.noise import GaussianNoise
from martini.sources import SPHSource
from martini.spectral_models import GaussianSpectrum
from martini.sph_kernels import GaussianKernel

GaussianKernel.noFWHMwarn = True


def sps_sourcegen(
    T_g=np.ones(1) * 1.0e4 * U.K,
    mHI_g=np.ones(1) * 1.0e4 * U.Msun,
    xyz_g=np.ones((1, 3)) * 1.0e-3 * U.kpc,
    vxyz_g=np.zeros((1, 3)) * U.km * U.s**-1,
    hsm_g=np.ones(1) * U.kpc,
    distance=3 * U.Mpc,
    ra=0 * U.deg,
    dec=0 * U.deg,
    vpeculiar=0 * U.km / U.s,
):
    """
    Creates a single particle test source.

    A simple test source consisting of a single particle will be created. The
    particle has a mass of 10^4 Msun, a SPH smoothing length of 1 kpc, a
    temperature of 10^4 K, a position offset by (x, y, z) = (1 pc, 1 pc, 1 pc)
    from the source centroid, a peculiar velocity of 0 km/s, and will be placed
    in the Hubble flow assuming h = 0.7 at a distance of 3 Mpc.
    """
    return SPHSource(
        T_g=T_g,
        mHI_g=mHI_g,
        xyz_g=xyz_g,
        vxyz_g=vxyz_g,
        hsm_g=hsm_g,
        distance=distance,
        ra=ra,
        dec=dec,
        vpeculiar=vpeculiar,
    )


def mps_sourcegen(
    T_g=np.ones(100) * 1.0e4 * U.K,
    mHI_g=np.ones(100) * 1.0e4 * U.Msun,
    xyz_g=(np.random.rand(300).reshape((100, 3)) - 0.5) * 10 * U.kpc,
    vxyz_g=(np.random.rand(300).reshape((100, 3)) - 0.5) * 40 * U.km * U.s**-1,
    hsm_g=np.ones(100) * U.kpc,
    distance=3 * U.Mpc,
    ra=0 * U.deg,
    dec=0 * U.deg,
    vpeculiar=0 * U.km / U.s,
):
    """
    Creates a 100-particle test source.

    A simple test source consisting of 100 particles will be created. The
    particles have a mass of 10^4 Msun, a SPH smoothing length of 1 kpc, a
    temperature of 10^4 K, random positions between -5 and 5 kpc offset from the source
    centroid along each axis, velocity offsets between -20 and 20 km/s around systemic,
    a peculiar velocity of 0 km/s, and will be placed in the Hubble flow assuming
    h = 0.7 at a distance of 3 Mpc.
    """
    return SPHSource(
        T_g=T_g,
        mHI_g=mHI_g,
        xyz_g=xyz_g,
        vxyz_g=vxyz_g,
        hsm_g=hsm_g,
        distance=distance,
        ra=ra,
        dec=dec,
        vpeculiar=vpeculiar,
    )


def adaptive_kernel_test_sourcegen(
    T_g=np.ones(4) * 1.0e4 * U.K,
    mHI_g=np.ones(4) * 1.0e4 * U.Msun,
    xyz_g=np.ones((4, 3)) * 1.0e-3 * U.kpc,
    vxyz_g=np.zeros((4, 3)) * U.km * U.s**-1,
    hsm_g=np.array([3.0, 1.0, 0.55, 0.1]) * U.kpc,
    distance=3 * U.Mpc,
    ra=0 * U.deg,
    dec=0 * U.deg,
    vpeculiar=0 * U.km / U.s,
):
    """
    Creates a 4-particle test source.

    A simple test source consisting of 4 particles will be created. The
    particles have a mass of 10^4 Msun, a temperature of 10^4 K, a position offset by
    (x, y, z) = (1 pc, 1 pc, 1 pc) from the source centroid, a peculiar velocity of
    0 km/s, and will be placed in the Hubble flow assuming h = 0.7 at a distance of
    3 Mpc. The smoothing lengths are respectively: (4.0, 3.0, 1.0, 0.1) kpc. Normally
    the first two should use the preferred kernel (except for very small GaussianKernel
    truncations where only the first would work), the third should fall back to
    a GaussianKernel with a large truncation radius, and the last should fall back to
    a DiracDeltaKernel. Assumes 1kpc pixels, which is what we'll use for testing.
    """
    return SPHSource(
        T_g=T_g,
        mHI_g=mHI_g,
        xyz_g=xyz_g,
        vxyz_g=vxyz_g,
        hsm_g=hsm_g,
        distance=distance,
        ra=ra,
        dec=dec,
        vpeculiar=vpeculiar,
    )


def cross_sourcegen(
    T_g=np.arange(4) * 1.0e4 * U.K,
    mHI_g=np.ones(4) * 1.0e4 * U.Msun,
    xyz_g=np.array([[0, 1, 0], [0, 0, 2], [0, -3, 0], [0, 0, -4]]) * U.kpc,
    vxyz_g=np.array([[0, 0, 1], [0, -1, 0], [0, 0, -1], [0, 1, 0]]) * U.km * U.s**-1,
    hsm_g=np.ones(4) * U.kpc,
    distance=3 * U.Mpc,
    ra=0 * U.deg,
    dec=0 * U.deg,
    vpeculiar=0 * U.km / U.s,
):
    """
    Creates a source consisting of 4 particles arrayed in an asymmetric cross.

    A simple test source consisting of four particles will be created. Each has
    a mass of 10^4 Msun, a SPH smoothing length of 1 kpc, and will be placed in the Hubble
    flow assuming h=.7 and a distance of 3 Mpc. Particle coordinates in kpc are
    [[0,  1,  0],
    [0,  0,  2],
    [0, -3,  0],
    [0,  0, -4]]
    and velocities in km/s are
    [[0,  0,  1],
    [0, -1,  0],
    [0,  0, -1],
    [0,  1,  0]]
    Particles temperatures are [1, 2, 3, 4] * 1e4 Kelvin.
    """
    return SPHSource(
        T_g=T_g,
        mHI_g=mHI_g,
        xyz_g=xyz_g,
        vxyz_g=vxyz_g,
        hsm_g=hsm_g,
        distance=distance,
        ra=ra,
        dec=dec,
        vpeculiar=vpeculiar,
    )


@pytest.fixture(scope="function")
def m():
    source = sps_sourcegen()
    datacube = DataCube(
        n_px_x=16,
        n_px_y=16,
        n_channels=16,
        velocity_centre=source.distance * source.h * 100 * U.km / U.s / U.Mpc,
    )
    beam = GaussianBeam(bmaj=20.0 * U.arcsec, bmin=15.0 * U.arcsec)
    noise = GaussianNoise(rms=1.0e-9 * U.Jy * U.beam**-1, seed=0)
    sph_kernel = GaussianKernel()
    spectral_model = GaussianSpectrum()

    m = Martini(
        source=source,
        datacube=datacube,
        beam=beam,
        noise=noise,
        sph_kernel=sph_kernel,
        spectral_model=spectral_model,
    )
    m.insert_source_in_cube(progressbar=False)
    m.add_noise()
    m.convolve_beam()
    yield m


@pytest.fixture(scope="function")
def m_init():
    source = sps_sourcegen()
    datacube = DataCube(
        n_px_x=16,
        n_px_y=16,
        n_channels=16,
        velocity_centre=source.distance * source.h * 100 * U.km / U.s / U.Mpc,
    )
    beam = GaussianBeam(bmaj=20.0 * U.arcsec, bmin=15.0 * U.arcsec)
    noise = GaussianNoise(rms=1.0e-9 * U.Jy * U.beam**-1, seed=0)
    sph_kernel = GaussianKernel()
    spectral_model = GaussianSpectrum()

    m = Martini(
        source=source,
        datacube=datacube,
        beam=beam,
        noise=noise,
        sph_kernel=sph_kernel,
        spectral_model=spectral_model,
    )
    yield m


@pytest.fixture(scope="function")
def m_nn():
    source = sps_sourcegen()
    datacube = DataCube(
        n_px_x=16,
        n_px_y=16,
        n_channels=16,
        velocity_centre=source.distance * source.h * 100 * U.km / U.s / U.Mpc,
    )
    beam = GaussianBeam(bmaj=20.0 * U.arcsec, bmin=15.0 * U.arcsec)
    noise = None
    sph_kernel = GaussianKernel()
    spectral_model = GaussianSpectrum()

    m = Martini(
        source=source,
        datacube=datacube,
        beam=beam,
        noise=noise,
        sph_kernel=sph_kernel,
        spectral_model=spectral_model,
    )
    m.insert_source_in_cube(progressbar=False)
    m.convolve_beam()
    yield m


@pytest.fixture(scope="function", params=[True, False])
def dc_random(request):
    dc = DataCube(
        n_px_x=16,
        n_px_y=16,
        n_channels=16,
        velocity_centre=3 * 70 * U.km / U.s,
        stokes_axis=request.param,
    )

    dc._array[...] = (
        np.random.rand(dc._array.size).reshape(dc._array.shape) * dc._array.unit
    )

    yield dc


@pytest.fixture(scope="function", params=[True, False])
def dc_zeros(request):
    dc = DataCube(
        n_px_x=16,
        n_px_y=16,
        n_channels=16,
        velocity_centre=3 * 70 * U.km / U.s,
        stokes_axis=request.param,
    )

    yield dc


@pytest.fixture(scope="function")
def adaptive_kernel_test_datacube():
    dc = DataCube(
        n_px_x=16,
        n_px_y=16,
        n_channels=16,
        px_size=((1 * U.kpc) / (3 * U.Mpc)).to(U.arcsec, U.dimensionless_angles()),
        velocity_centre=3 * 70 * U.km / U.s,
    )

    yield dc


@pytest.fixture(scope="function")
def s():
    n_g = 1000
    phi = np.random.rand(n_g, 1) * 2 * np.pi
    R = np.random.rand(n_g, 1)
    xyz_g = (
        np.hstack(
            (
                R * np.cos(phi) * 3,
                R * np.sin(phi) * 3,
                (np.random.rand(n_g, 1) * 2 - 1) * 0.01,
            )
        )
        * U.kpc
    )
    vxyz_g = (
        np.hstack(
            (
                -R * np.sin(phi) * 100,
                R * np.cos(phi) * 100,
                (np.random.rand(n_g, 1) * 2 - 1) * 0.01,
            )
        )
        * U.km
        / U.s
    )
    T_g = np.ones(n_g) * 1e4 * U.K
    mHI_g = np.ones(n_g) * 1e9 * U.Msun / n_g
    hsm_g = 0.5 * U.kpc
    particles = dict(
        xyz_g=xyz_g,
        vxyz_g=vxyz_g,
        mHI_g=mHI_g,
        T_g=T_g,
        hsm_g=hsm_g,
    )
    s = SPHSource(**particles)

    yield s


@pytest.fixture(scope="function")
def cross_source():
    yield cross_sourcegen


@pytest.fixture(scope="function")
def single_particle_source():
    yield sps_sourcegen


@pytest.fixture(scope="function")
<<<<<<< HEAD
def many_particle_source():
    yield mps_sourcegen
=======
def adaptive_kernel_test_source():
    yield adaptive_kernel_test_sourcegen
>>>>>>> d6c3dcab
<|MERGE_RESOLUTION|>--- conflicted
+++ resolved
@@ -332,10 +332,10 @@
 
 
 @pytest.fixture(scope="function")
-<<<<<<< HEAD
 def many_particle_source():
     yield mps_sourcegen
-=======
+
+
+@pytest.fixture(scope="function")
 def adaptive_kernel_test_source():
-    yield adaptive_kernel_test_sourcegen
->>>>>>> d6c3dcab
+    yield adaptive_kernel_test_sourcegen