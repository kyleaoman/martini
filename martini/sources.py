<<<<<<< HEAD
import numpy as np
from os.path import join, normpath, sep
from astropy.coordinates import CartesianRepresentation,\
    CartesianDifferential, ICRS
from astropy.coordinates.matrix_utilities import rotation_matrix
import astropy.units as U
import astropy.constants as C
from ._L_align import L_align
from ._cartesian_translation import translate, translate_d

# Extend CartesianRepresentation to allow coordinate translation
setattr(CartesianRepresentation, 'translate', translate)

# Extend CartesianDifferential to allow velocity (or other differential)
# translation
setattr(CartesianDifferential, 'translate', translate_d)


class SPHSource(object):
    """
    Class abstracting HI emission sources consisting of SPH simulation
    particles.

    This class constructs an HI emission source from arrays of SPH particle
    properties: mass, smoothing length, temperature, position, and velocity.

    Parameters
    ----------
    distance : astropy.units.Quantity, with dimensions of length
        Source distance, also used to set the velocity offset via Hubble's law.

    vpeculiar : astropy.units.Quantity, with dimensions of velocity
        Source peculiar velocity, added to the velocity from Hubble's law.

    rotation : dict
        Keys may be any combination of 'axis_angle', 'rotmat' and/or
        'L_coords'. These will be applied in this order. Note that the 'y-z'
        plane will be the one eventually placed in the plane of the "sky". The
        corresponding values:
        - 'axis_angle' : 2-tuple, first element one of 'x', 'y', 'z' for the \
        axis to rotate about, second element an astropy.units.Quantity with \
        dimensions of angle, indicating the angle to rotate through.
        - 'rotmat' : A (3, 3) numpy.array specifying a rotation.
        - 'L_coords' : A 2-tuple containing an inclination and an azimuthal \
        angle (both astropy.units.Quantity instances with dimensions of \
        angle). The routine will first attempt to identify a preferred plane \
        based on the angular momenta of the central 1/3 of particles in the \
        source. This plane will then be rotated to lie in the plane of the \
        "sky" ('y-z'), rotated by the azimuthal angle about its angular \
        momentum pole (rotation about 'x'), and inclined (rotation about 'y').

    ra : astropy.units.Quantity, with dimensions of angle
        Right ascension for the source centroid.

    dec : astropy.units.Quantity, with dimensions of angle
        Declination for the source centroid.

    h : float
        Dimensionless hubble constant, H0 = h * 100 km / s / Mpc.

    T_g : astropy.units.Quatity, with dimensions of temperature
        Particle temperature.

    mHI_g : astropy.unit.Quantity, with dimensions of mass
        Particle HI mass.

    xyz_g : astropy.units.Quantity array of length 3, with dimensions of length
        Particle position offset from source centroid. Note that the 'y-z'
        plane is that eventually placed in the plane of the "sky"; 'x' is
        the axis corresponding to the "line of sight".

    vxyz_g : astropy.units.Quantity array of length 3, with dimensions of \
    velocity
        Particle velocity offset from source centroid. Note that the 'y-z'
        plane is that eventually placed in the plane of the "sky"; 'x' is
        the axis corresponding to the "line of sight".

    hsm_g : astropy.units.Quantity, with dimensions of length
        Particle SPH smoothing lengths.

    Returns
    -------
    out : SPHSource
        An appropriately initialized SPHSource object.

    See Also
    --------
    SingleParticleSource (simplest possible implementation of a class \
    inheriting from SPHSource).
    CrossSource
    SOSource
    """

    def __init__(
            self,
            distance=3. * U.Mpc,
            vpeculiar=0. * U.km / U.s,
            rotation={'rotmat': np.eye(3)},
            ra=0.*U.deg,
            dec=0.*U.deg,
            h=.7,
            T_g=None,
            mHI_g=None,
            xyz_g=None,
            vxyz_g=None,
            hsm_g=None,
            coordinate_axis=None
    ):

        if coordinate_axis is None:
            if (xyz_g.shape[0] == 3) and (xyz_g.shape[1] != 3):
                coordinate_axis = 0
            elif (xyz_g.shape[0] != 3) and (xyz_g.shape[1] == 3):
                coordinate_axis = 1
            elif xyz_g.shape == (3, 3):
                raise RuntimeError("martini.sources.SPHSource: cannot guess "
                                   "coordinate_axis with shape (3, 3), provide"
                                   " explicitly.")
            else:
                raise RuntimeError("martini.sources.SPHSource: incorrect "
                                   "coordinate shape (not (3, N) or (N, 3)).")

        if xyz_g.shape != vxyz_g.shape:
            raise ValueError("martini.sources.SPHSource: xyz_g and vxyz_g must"
                             " have matching shapes.")
        self.h = h
        self.T_g = T_g
        self.mHI_g = mHI_g
        self.coordinates_g = CartesianRepresentation(
            xyz_g,
            xyz_axis=coordinate_axis,
            differentials={'s': CartesianDifferential(
                vxyz_g,
                xyz_axis=coordinate_axis
            )}
        )
        self.hsm_g = hsm_g

        self.npart = self.mHI_g.size

        self.ra = ra
        self.dec = dec
        self.distance = distance
        self.vpeculiar = vpeculiar
        self.rotation = rotation
        self.current_rotation = np.eye(3)
        self.rotate(**self.rotation)
        self.rotate(axis_angle=('y', self.dec))
        self.rotate(axis_angle=('z', -self.ra))
        direction_vector = np.array([
            np.cos(self.ra) * np.cos(self.dec),
            np.sin(self.ra) * np.cos(self.dec),
            np.sin(self.dec)
        ])
        distance_vector = direction_vector * self.distance
        self.translate_position(distance_vector)
        self.vsys = \
            (self.h * 100.0 * U.km * U.s ** -1 * U.Mpc ** - 1) * self.distance
        hubble_flow_vector = direction_vector * self.vsys
        vpeculiar_vector = direction_vector * self.vpeculiar
        self.translate_velocity(hubble_flow_vector + vpeculiar_vector)
        self.sky_coordinates = ICRS(self.coordinates_g)
        return

    def apply_mask(self, mask):
        """
        Remove particles from source arrays according to a mask.

        Parameters
        ----------
        mask : array-like, containing boolean-like
            Remove particles with indices corresponding to False values from
            the source arrays.
        """

        self.T_g = self.T_g[mask]
        self.mHI_g = self.mHI_g[mask]
        self.coordinates_g = self.coordinates_g[mask]
        self.sky_coordinates = ICRS(self.coordinates_g)
        self.hsm_g = self.hsm_g[mask]
        self.npart = np.sum(mask)
        if self.npart == 0:
            raise RuntimeError('No source particles in target region.')
        return

    def rotate(self, axis_angle=None, rotmat=None, L_coords=None):
        """
        Rotate the source.

        The arguments correspond to different rotation types. If supplied
        together in one function call, they are applied in order: axis_angle,
        then rotmat, then L_coords.

        Parameters
        ----------
        axis_angle : 2-tuple
            First element one of 'x', 'y', 'z' for the axis to rotate about,
            second element an astropy.units.Quantity with dimensions of angle,
            indicating the angle to rotate through.
        rotmat : (3, 3) array-like
            Rotation matrix.
        L_coords : 2-tuple
            First element containing an inclination and second element an
            azimuthal angle (both astropy.units.Quantity instances with
            dimensions of angle). The routine will first attempt to identify
            a preferred plane based on the angular momenta of the central 1/3
            of particles in the source. This plane will then be rotated to lie
            in the 'y-z' plane, followed by a rotation by the azimuthal angle
            about its angular momentum pole (rotation about 'x'), and finally
            inclined (rotation about 'y').
        """

        do_rot = np.eye(3)

        if axis_angle is not None:
            do_rot = rotation_matrix(
                axis_angle[1],
                axis=axis_angle[0]
            ).dot(do_rot)

        if rotmat is not None:
            do_rot = rotmat.dot(do_rot)

        if L_coords is not None:
            incl, az_rot = L_coords
            do_rot = L_align(self.coordinates_g.get_xyz(),
                             self.coordinates_g.differentials['s'].get_d_xyz(),
                             self.mHI_g, frac=.3, Laxis='x').dot(do_rot)
            do_rot = rotation_matrix(az_rot, axis='x').dot(do_rot)
            do_rot = rotation_matrix(incl, axis='y').dot(do_rot)

        self.current_rotation = do_rot.dot(self.current_rotation)
        self.coordinates_g = self.coordinates_g.transform(do_rot)
        return

    def translate_position(self, translation_vector):
        """
        Translate the source.

        Note that the "line of sight" is along the 'x' axis.

        Parameters
        ----------
        translation_vector : astropy.units.Quantity, shape (3, ), with \
        dimensions of length
            Vector by which to offset the source particle coordinates.
        """

        self.coordinates_g = self.coordinates_g.translate(translation_vector)
        return

    def translate_velocity(self, translation_vector):
        """
        Apply an offset to the source velocity.

        Note that the "line of sight" is along the 'x' axis.

        Parameters
        ----------
        translation_vector : astropy.units.Quantity, shape (3, ), with \
        dimensions of velocity
            Vector by which to offset the source particle velocities.
        """

        self.coordinates_g.differentials['s'] = \
            self.coordinates_g.differentials['s'].translate(translation_vector)
        return

    def save_current_rotation(self, fname):
        """
        Output current rotation matrix to file.

        Parameters
        ----------
        fname : filename or file handle
            File in which to save rotation matrix.
        """

        np.savetxt(fname, self.current_rotation)
        return


class SingleParticleSource(SPHSource):
    """
    Class illustrating inheritance from martini.sources.SPHSource, creates a
    single particle test source.

    A simple test source consisting of a single particle will be created. The
    particle has a mass of 10^4 Msun, a SPH smoothing length of 1 kpc, a
    temperature of 10^4 K, a position offset by (x, y, z) = (1 pc, 1 pc, 1 pc)
    from the source centroid, a peculiar velocity of 0 km/s, and will be placed
    in the Hubble flow assuming h = 0.7 and the distance provided.

    Parameters
    ----------
    distance : astropy.units.Quantity, with units of length
        Source distance, also used to place the source in the Hubble flow
        assuming h = 0.7.

    vpeculiar : astropy.units.Quantity, with dimensions of velocity
        Source peculiar velocity, added to the velocity from Hubble's law.

    ra : astropy.units.Quantity, with dimensions of angle
        Right ascension for the source centroid.

    dec : astropy.units.Quantity, with dimensions of angle
        Declination for the source centroid.

    Returns
    -------
    out : SingleParticleSource
        An appropriately initialized SingleParticleSource object.
    """

    def __init__(
            self,
            distance=3 * U.Mpc,
            vpeculiar=0 * U.km / U.s,
            ra=0. * U.deg,
            dec=0. * U.deg
    ):

        super().__init__(
            distance=distance,
            vpeculiar=vpeculiar,
            rotation={'rotmat': np.eye(3)},
            ra=ra,
            dec=dec,
            h=.7,
            T_g=np.ones(1) * 1.E4 * U.K,
            mHI_g=np.ones(1) * 1.E4 * U.solMass,
            xyz_g=np.ones((1, 3)) * 1.E-3 * U.kpc,
            vxyz_g=np.zeros((1, 3)) * U.km * U.s ** -1,
            hsm_g=np.ones(1) * U.kpc
            )
        return


class CrossSource(SPHSource):
    """
    Creates a source consisting of 4 particles arrayed in an asymmetric cross.

    A simple test source consisting of four particles will be created. Each has
    a mass of 10^4 Msun, a SPH smoothing length of 1 kpc, a temperature of
    10^4 K, and will be placed in the Hubble flow assuming h=.7 and a distance
    of 3 Mpc. Particle coordinates in kpc are
    [[0,  1,  0],
    [0,  0,  2],
    [0, -3,  0],
    [0,  0, -4]]
    and velocities in km/s are
    [[0,  0,  1],
    [0, -1,  0],
    [0,  0, -1],
    [0,  1,  0]]

    Parameters
    ----------
    distance : astropy.units.Quantity, with units of length
        Source distance, also used to place the source in the Hubble flow
        assuming h = 0.7.

    vpeculiar : astropy.units.Quantity, with dimensions of velocity
        Source peculiar velocity, added to the velocity from Hubble's law.

    rotation : dict
        Keys may be any combination of 'axis_angle', 'rotmat' and/or
        'L_coords'. These will be applied in this order. Note that the 'y-z'
        plane will be the one eventually placed in the plane of the "sky". The
        corresponding values:
        - 'axis_angle' : 2-tuple, first element one of 'x', 'y', 'z' for the \
        axis to rotate about, second element an astropy.units.Quantity with \
        dimensions of angle, indicating the angle to rotate through.
        - 'rotmat' : A (3, 3) numpy.array specifying a rotation.
        - 'L_coords' : A 2-tuple containing an inclination and an azimuthal \
        angle (both astropy.units.Quantity instances with dimensions of \
        angle). The routine will first attempt to identify a preferred \
        plane based on the angular momenta of the central 1/3 of particles \
        in the source. This plane will then be rotated to lie in the plane \
        of the "sky" ('y-z'), rotated by the azimuthal angle about its \
        angular momentum pole (rotation about 'x'), and inclined (rotation \
        about 'y').

    ra : astropy.units.Quantity, with dimensions of angle
        Right ascension for the source centroid.

    dec : astropy.units.Quantity, with dimensions of angle
        Declination for the source centroid.

    Returns
    -------
    out : CrossSource
        An appropriately initialized CrossSource object.
    """

    def __init__(
            self,
            distance=3. * U.Mpc,
            vpeculiar=0 * U.km / U.s,
            rotation={'rotmat': np.eye(3)},
            ra=0. * U.deg,
            dec=0. * U.deg
    ):

        xyz_g = np.array([[0, 1, 0],
                          [0, 0, 2],
                          [0, -3, 0],
                          [0, 0, -4]]) * U.kpc,

        vxyz_g = np.array([[0, 0, 1],
                           [0, -1, 0],
                           [0, 0, -1],
                           [0, 1, 0]]) * U.km * U.s ** -1

        super().__init__(
            distance=distance,
            vpeculiar=vpeculiar,
            rotation={'rotmat': np.eye(3)},
            ra=ra,
            dec=dec,
            h=.7,
            T_g=np.ones(4) * 1.E4 * U.K,
            mHI_g=np.ones(4) * 1.E4 * U.solMass,
            xyz_g=xyz_g,
            vxyz_g=vxyz_g,
            hsm_g=np.ones(4) * U.kpc
        )
        return


class SOSource(SPHSource):
    """
    Class abstracting HI sources using the SimObj package for interface to
    simulation data.

    This class accesses simulation data via the SimObj package
    (https://github.com/kyleaoman/simobj); see the documentation of that
    package for further configuration instructions.

    Parameters
    ----------
    distance : astropy.units.Quantity, with dimensions of length
        Source distance, also used to set the velocity offset via Hubble's law.

    vpeculiar : astropy.units.Quantity, with dimensions of velocity
        Source peculiar velocity, added to the velocity from Hubble's law.

    rotation : dict
        Keys may be any combination of 'axis_angle', 'rotmat' and/or
        'L_coords'. These will be applied in this order. Note that the 'y-z'
        plane will be the one eventually placed in the plane of the "sky". The
        corresponding values:
        - 'axis_angle' : 2-tuple, first element one of 'x', 'y', 'z' for the \
        axis to rotate about, second element an astropy.units.Quantity with \
        dimensions of angle, indicating the angle to rotate through.
        - 'rotmat' : A (3, 3) numpy.array specifying a rotation.
        - 'L_coords' : A 2-tuple containing an inclination and an azimuthal \
        angle (both astropy.units.Quantity instances with dimensions of \
        angle). The routine will first attempt to identify a preferred plane \
        based on the angular momenta of the central 1/3 of particles in the \
        source. This plane will then be rotated to lie in the plane of the \
        "sky" ('y-z'), rotated by the azimuthal angle about its angular \
        momentum pole (rotation about 'x'), and inclined (rotation about 'y').

    ra : astropy.units.Quantity, with dimensions of angle
        Right ascension for the source centroid.

    dec : astropy.units.Quantity, with dimensions of angle
        Declination for the source centroid.

    SO_args : dict
        Dictionary of keyword arguments to pass to a call to simobj.SimObj.
        Arguments are: 'obj_id', 'snap_id', 'mask_type', 'mask_args',
        'mask_kwargs', 'configfile', 'simfiles_configfile', 'ncpu'. See simobj
        package documentation for details. Provide SO_args or SO_instance, not
        both.

    SO_instance : SimObj instance
        An initialized SimObj object. Provide SO_instance or SO_args, not both.

    Returns
    -------
    out : SOSource
        An appropriately initialized SOSource object.
    """

    def __init__(
            self,
            distance=3.*U.Mpc,
            vpeculiar=0*U.km/U.s,
            rotation={'L_coords': (60.*U.deg, 0.*U.deg)},
            ra=0.*U.deg,
            dec=0.*U.deg,
            SO_args=None,
            SO_instance=None
    ):

        from simobj import SimObj  # optional dependency for this source class

        self._SO_args = SO_args
        if (SO_args is not None) and (SO_instance is not None):
            raise ValueError('martini.source.SOSource: Provide SO_args or '
                             'SO_instance, not both.')
        if SO_args is not None:
            with SimObj(**self._SO_args) as SO:
                super().__init__(
                    distance=distance,
                    rotation=rotation,
                    ra=ra,
                    dec=dec,
                    h=SO.h,
                    T_g=SO.T_g,
                    mHI_g=SO.mHI_g,
                    xyz_g=SO.xyz_g,
                    vxyz_g=SO.vxyz_g,
                    hsm_g=SO.hsm_g
                )
        elif SO_instance is not None:
            super().__init__(
                distance=distance,
                vpeculiar=vpeculiar,
                rotation=rotation,
                ra=ra,
                dec=dec,
                h=SO_instance.h,
                T_g=SO_instance.T_g,
                mHI_g=SO_instance.mHI_g,
                xyz_g=SO_instance.xyz_g,
                vxyz_g=SO_instance.vxyz_g,
                hsm_g=SO_instance.hsm_g
            )
        else:
            raise ValueError('martini.sources.SOSource: Provide one of SO_args'
                             ' or SO_instance.')
        return


class TNGSource(SPHSource):
    """
    Class abstracting HI sources designed to run in the IllustrisTNG JupyterLab
    environment for access to simulation data. Can also be used in other
    environments, but requires that the 'illustris_python' module be
    importable, and further that the data are laid out on disk in the fiducial
    way (see: http://www.tng-project.org/data/docs/scripts/).

    Parameters
    ----------
    basePath : string
        Directory containing simulation data, for instance 'TNG100-1/output/',
        see also http://www.tng-project.org/data/docs/scripts/

    snapNum : int
        Snapshot number. In TNG, snapshot 99 is the final output. Note that
        a full snapshot (not a 'mini' snapshot, see
        http://www.tng-project.org/data/docs/specifications/#sec1a) must be
        used.

    subID : int
        Subhalo ID of the target object. Note that all particles in the FOF
        group to which the subhalo belongs are used to construct the data cube.
        This avoids strange "holes" at the locations of other subhaloes in the
        same group, and gives a more realistic treatment of foreground and
        background emission local to the source.

    distance : astropy.units.Quantity, with dimensions of length
        Source distance, also used to set the velocity offset via Hubble's law.

    vpeculiar : astropy.units.Quantity, with dimensions of velocity
        Source peculiar velocity, added to the velocity from Hubble's law.

    rotation : dict
        Keys may be any combination of 'axis_angle', 'rotmat' and/or
        'L_coords'. These will be applied in this order. Note that the 'y-z'
        plane will be the one eventually placed in the plane of the "sky". The
        corresponding values:
        - 'axis_angle' : 2-tuple, first element one of 'x', 'y', 'z' for the \
        axis to rotate about, second element an astropy.units.Quantity with \
        dimensions of angle, indicating the angle to rotate through.
        - 'rotmat' : A (3, 3) numpy.array specifying a rotation.
        - 'L_coords' : A 2-tuple containing an inclination and an azimuthal \
        angle (both astropy.units.Quantity instances with dimensions of \
        angle). The routine will first attempt to identify a preferred plane \
        based on the angular momenta of the central 1/3 of particles in the \
        source. This plane will then be rotated to lie in the plane of the \
        "sky" ('y-z'), rotated by the azimuthal angle about its angular \
        momentum pole (rotation about 'x'), and inclined (rotation about 'y').

    ra : astropy.units.Quantity, with dimensions of angle
        Right ascension for the source centroid.

    dec : astropy.units.Quantity, with dimensions of angle
        Declination for the source centroid.

    Returns
    -------
    out : TNGSource
        An appropriately initialized TNGSource object.
    """

    def __init__(
            self,
            basePath,
            snapNum,
            subID,
            distance=3.*U.Mpc,
            vpeculiar=0*U.km/U.s,
            rotation={'L_coords': (60.*U.deg, 0.*U.deg)},
            ra=0.*U.deg,
            dec=0.*U.deg
    ):

        # optional dependencies for this source class
        from illustris_python.groupcat import loadSingle, loadHeader
        from illustris_python.snapshot import loadSubset, getSnapOffsets
        from Hdecompose.atomic_frac import atomic_frac

        X_H = 0.76
        data_header = loadHeader(basePath, snapNum)
        data_sub = loadSingle(basePath, snapNum, subhaloID=subID)
        haloID = data_sub['SubhaloGrNr']
        fields_g = ('Masses', 'Velocities', 'InternalEnergy',
                    'ElectronAbundance', 'Density')
        subset_g = getSnapOffsets(basePath, snapNum, haloID, "Group")
        data_g = loadSubset(basePath, snapNum, 'gas', fields=fields_g,
                            subset=subset_g)
        try:
            data_g.update(loadSubset(basePath, snapNum, 'gas',
                                     fields=('CenterOfMass', ),
                                     subset=subset_g, sq=False))
        except Exception as exc:
            if ('Particle type' in exc.args[0]) and \
               ('does not have field' in exc.args[0]):
                data_g.update(loadSubset(basePath, snapNum, 'gas',
                                         fields=('Coordinates', ),
                                         subset=subset_g, sq=False))
            else:
                raise
        try:
            data_g.update(loadSubset(basePath, snapNum, 'gas',
                                     fields=('GFM_Metals', ), subset=subset_g,
                                     mdi=(0, ), sq=False))
        except Exception as exc:
            if ('Particle type' in exc.args[0]) and \
               ('does not have field' in exc.args[0]):
                X_H_g = X_H
            else:
                raise
        else:
            X_H_g = data_g['GFM_Metals']  # only loaded column 0: Hydrogen

        a = data_header['Time']
        z = data_header['Redshift']
        h = data_header['HubbleParam']
        xe_g = data_g['ElectronAbundance']
        rho_g = data_g['Density'] * 1E10 / h * U.Msun \
            * np.power(a / h * U.kpc, -3)
        u_g = data_g['InternalEnergy']  # unit conversion handled in T_g
        mu_g = 4 * C.m_p.to(U.g).value / (1 + 3 * X_H_g + 4 * X_H_g * xe_g)
        gamma = 5. / 3.  # see http://www.tng-project.org/data/docs/faq/#gen4
        T_g = (gamma - 1) * u_g / C.k_B.to(U.erg / U.K).value * 1E10 * mu_g \
            * U.K
        m_g = data_g['Masses'] * 1E10 / h * U.Msun
        # cast to float64 to avoid underflow error
        nH_g = U.Quantity(rho_g * X_H_g / mu_g, dtype=np.float64) / C.m_p
        # In TNG_corrections I set f_neutral = 1 for particles with density
        # > .1cm^-3. Might be possible to do a bit better here, but HI & H2
        # tables for TNG will be available soon anyway.
        fatomic_g = atomic_frac(
            z,
            nH_g,
            T_g,
            rho_g,
            X_H_g,
            onlyA1=True,
            TNG_corrections=True
        )
        mHI_g = m_g * X_H_g * fatomic_g
        try:
            xyz_g = data_g['CenterOfMass'] * a / h * U.kpc
        except KeyError:
            xyz_g = data_g['Coordinates'] * a / h * U.kpc
        vxyz_g = data_g['Velocities'] * np.sqrt(a) * U.km / U.s
        V_cell = data_g['Masses'] / data_g['Density'] \
            * np.power(a / h * U.kpc, 3)  # Voronoi cell volume
        r_cell = np.power(3. * V_cell / 4. / np.pi, 1. / 3.).to(U.kpc)
        hsm_g = 2.5 * r_cell  # in mind a cubic spline that =0 at h, I think
        xyz_centre = data_sub['SubhaloPos'] * a / h * U.kpc
        xyz_g -= xyz_centre
        vxyz_centre = data_sub['SubhaloVel'] * np.sqrt(a) * U.km / U.s
        vxyz_g -= vxyz_centre

        super().__init__(
            distance=distance,
            vpeculiar=vpeculiar,
            rotation=rotation,
            ra=ra,
            dec=dec,
            h=h,
            T_g=T_g,
            mHI_g=mHI_g,
            xyz_g=xyz_g,
            vxyz_g=vxyz_g,
            hsm_g=hsm_g
        )
        return


class EAGLESource(SPHSource):
    """
    Class abstracting HI sources designed to work with publicly available
    EAGLE snapshot + group files. For file access, see
    http://icc.dur.ac.uk/Eagle/database.php.

    Parameters
    ----------
    snapPath : string
        Directory containing snapshot files. The directory structure unpacked
        from the publicly available tarballs is expected; removing/renaming
        files or directories below this will cause errors.

    snapBase : string
        Filename of snapshot files, omitting portion '.X.hdf5'.

    fof : int
        FOF group number of the target object. Note that all particles in the
        FOF group to which the subhalo belongs are used to construct the data
        cube. This avoids strange "holes" at the locations of other subhaloes
        in the same group, and gives a more realistic treatment of foreground
        and background emission local to the source. In the EAGLE database,
        this is the 'GroupNumber'.

    sub : int
        Subfind subhalo number of the target object. For centrals the subhalo
        number is 0, for satellites >0. In the EAGLE database, this is then
        'SubGroupNumber'.

    db_user : string
        Database username.

    db_key : string
        Database password.

    subBoxSize : astropy.units.Quantity, with dimensions of length
        Box half-side length of a region to load around the object of interest,
        in physical (not comoving, no little h) units. Using larger values
        will include more foreground/background, which may be desirable, but
        will also slow down execution and impair the automatic routine used
        to find a disc plane.

    distance : astropy.units.Quantity, with dimensions of length
        Source distance, also used to set the velocity offset via Hubble's law.

    vpeculiar : astropy.units.Quantity, with dimensions of velocity
        Source peculiar velocity, added to the velocity from Hubble's law.

    rotation : dict
        Keys may be any combination of 'axis_angle', 'rotmat' and/or
        'L_coords'. These will be applied in this order. Note that the 'y-z'
        plane will be the one eventually placed in the plane of the "sky". The
        corresponding values:
        - 'axis_angle' : 2-tuple, first element one of 'x', 'y', 'z' for the \
        axis to rotate about, second element an astropy.units.Quantity with \
        dimensions of angle, indicating the angle to rotate through.
        - 'rotmat' : A (3, 3) numpy.array specifying a rotation.
        - 'L_coords' : A 2-tuple containing an inclination and an azimuthal \
        angle (both astropy.units.Quantity instances with dimensions of \
        angle). The routine will first attempt to identify a preferred plane \
        based on the angular momenta of the central 1/3 of particles in the \
        source. This plane will then be rotated to lie in the plane of the \
        "sky" ('y-z'), rotated by the azimuthal angle about its angular \
        momentum pole (rotation about 'x'), and inclined (rotation about 'y').

    ra : astropy.units.Quantity, with dimensions of angle
        Right ascension for the source centroid.

    dec : astropy.units.Quantity, with dimensions of angle
        Declination for the source centroid.

    print_query : bool
        If True, the SQL query submitted to the EAGLE database is printed.

    Returns
    -------
    out : EAGLESource
        An appropriately initialized EAGLESource object.
    """

    def __init__(
            self,
            snapPath=None,
            snapBase=None,
            fof=None,
            sub=None,
            db_user=None,
            db_key=None,
            subBoxSize=50.*U.kpc,
            distance=3.*U.Mpc,
            vpeculiar=0*U.km/U.s,
            rotation={'L_coords': (60.*U.deg, 0.*U.deg)},
            ra=0.*U.deg,
            dec=0.*U.deg,
            print_query=False
    ):

        if snapPath is None:
            raise ValueError('Provide snapPath argument to EAGLESource.')
        if snapBase is None:
            raise ValueError('Provide snapBase argument to EAGLESource.')
        if fof is None:
            raise ValueError('Provide fof argument to EAGLESource.')
        if sub is None:
            raise ValueError('Provide sub argument to EAGLESource.')
        if db_user is None:
            raise ValueError('Provide EAGLE database username.')

        # optional dependencies for this source class
        from eagleSqlTools import connect, execute_query
        from read_eagle import EagleSnapshot
        from Hdecompose.atomic_frac import atomic_frac
        import h5py

        snapNum = int(snapBase.split('_')[1])
        volCode = normpath(snapPath).split(sep)[-2]
        query = \
            'SELECT '\
            '  sh.redshift as redshift, '\
            '  sh.CentreOfPotential_x as x, '\
            '  sh.CentreOfPotential_y as y, '\
            '  sh.CentreOfPotential_z as z, '\
            '  sh.Velocity_x as vx, '\
            '  sh.Velocity_y as vy, '\
            '  sh.Velocity_z as vz '\
            'FROM '\
            '  {:s}_SubHalo as sh '.format(volCode) + \
            'WHERE '\
            '  sh.Snapnum = {:d} '.format(snapNum) + \
            '  and sh.GroupNumber = {:d} '.format(fof) + \
            '  and sh.SubGroupNumber = {:d}'.format(sub)
        if print_query:
            print('-----EAGLE-DB-QUERY-----')
            print(query)
            print('-------QUERY-ENDS-------')
        if db_key is None:
            print('EAGLE database')
        q = execute_query(connect(db_user, db_key), query)
        redshift = q['redshift']
        a = np.power(1 + redshift, -1)
        cop = np.array([q[coord] for coord in 'xyz']) * a * U.Mpc
        vcent = np.array([q['v'+coord] for coord in 'xyz']) * U.km / U.s

        snapFile = join(snapPath, snapBase+'.0.hdf5')

        with h5py.File(snapFile, 'r') as f:
            h = f['RuntimePars'].attrs['HubbleParam']
            subBoxSize = (subBoxSize * h / a).to(U.Mpc).value
            centre = (cop * h / a).to(U.Mpc).value
            eagle_data = EagleSnapshot(snapFile)
            region = np.vstack((
                centre - subBoxSize,
                centre + subBoxSize
            )).T.flatten()
            eagle_data.select_region(*region)
            lbox = f['/Header'].attrs['BoxSize'] * U.Mpc / h
            fH = f['/RuntimePars'].attrs['InitAbundance_Hydrogen']
            fHe = f['/RuntimePars'].attrs['InitAbundance_Helium']
            proton_mass = f['/Constants'].attrs['PROTONMASS'] * U.g
            mu = 1 / (fH + .25 * fHe)
            gamma = f['/RuntimePars'].attrs['EOS_Jeans_GammaEffective']
            T0 = f['/RuntimePars'].attrs['EOS_Jeans_TempNorm_K'] * U.K

            def fetch(att, ptype=0):
                # gas is type 0, only need gas properties
                tmp = eagle_data.read_dataset(ptype, att)
                dset = f['/PartType{:d}/{:s}'.format(ptype, att)]
                aexp = dset.attrs.get('aexp-scale-exponent')
                hexp = dset.attrs.get('h-scale-exponent')
                return np.array(tmp, dtype='f8') * np.power(a, aexp) \
                    * np.power(h, hexp)

            code_to_g = f['/Units'].attrs['UnitMass_in_g'] * U.g
            code_to_cm = f['/Units'].attrs['UnitLength_in_cm'] * U.cm
            code_to_cm_s = f['/Units'].attrs['UnitVelocity_in_cm_per_s'] \
                * U.cm / U.s
            ng_g = fetch('GroupNumber')
            particles = dict(
                xyz_g=(fetch('Coordinates') * code_to_cm).to(U.kpc),
                vxyz_g=(fetch('Velocity') * code_to_cm_s).to(U.km / U.s),
                T_g=fetch('Temperature') * U.K,
                hsm_g=(fetch('SmoothingLength') * code_to_cm).to(U.kpc)
            )
            rho_g = fetch('Density') * U.g * U.cm ** -3
            SFR_g = fetch('StarFormationRate')
            Habundance_g = fetch('ElementAbundance/Hydrogen')

        particles['mHI_g'] = (atomic_frac(
            redshift,
            rho_g * Habundance_g / (mu * proton_mass),
            particles['T_g'],
            rho_g,
            Habundance_g,
            onlyA1=True,
            EAGLE_corrections=True,
            SFR=SFR_g,
            mu=mu,
            gamma=gamma,
            fH=fH,
            T0=T0
        ) * code_to_g).to(U.solMass)

        mask = ng_g == fof
        for k, v in particles.items():
            particles[k] = v[mask]

        particles['xyz_g'] -= cop
        particles['xyz_g'][particles['xyz_g'] > lbox / 2.] -= lbox.to(U.kpc)
        particles['xyz_g'][particles['xyz_g'] < -lbox / 2.] += lbox.to(U.kpc)
        particles['vxyz_g'] -= vcent

        super().__init__(
            distance=distance,
            vpeculiar=vpeculiar,
            rotation=rotation,
            ra=ra,
            dec=dec,
            h=h,
            **particles
        )
        return
=======
from ._sources._sph_source import SPHSource
from ._sources._single_particle_source import SingleParticleSource
from ._sources._cross_source import CrossSource
from ._sources._tng_source import TNGSource
from ._sources._eagle_source import EAGLESource
from ._sources._magneticum_source import MagneticumSource
from ._sources._so_source import SOSource
>>>>>>> ca52e83d
<|MERGE_RESOLUTION|>--- conflicted
+++ resolved
@@ -1,938 +1,7 @@
-<<<<<<< HEAD
-import numpy as np
-from os.path import join, normpath, sep
-from astropy.coordinates import CartesianRepresentation,\
-    CartesianDifferential, ICRS
-from astropy.coordinates.matrix_utilities import rotation_matrix
-import astropy.units as U
-import astropy.constants as C
-from ._L_align import L_align
-from ._cartesian_translation import translate, translate_d
-
-# Extend CartesianRepresentation to allow coordinate translation
-setattr(CartesianRepresentation, 'translate', translate)
-
-# Extend CartesianDifferential to allow velocity (or other differential)
-# translation
-setattr(CartesianDifferential, 'translate', translate_d)
-
-
-class SPHSource(object):
-    """
-    Class abstracting HI emission sources consisting of SPH simulation
-    particles.
-
-    This class constructs an HI emission source from arrays of SPH particle
-    properties: mass, smoothing length, temperature, position, and velocity.
-
-    Parameters
-    ----------
-    distance : astropy.units.Quantity, with dimensions of length
-        Source distance, also used to set the velocity offset via Hubble's law.
-
-    vpeculiar : astropy.units.Quantity, with dimensions of velocity
-        Source peculiar velocity, added to the velocity from Hubble's law.
-
-    rotation : dict
-        Keys may be any combination of 'axis_angle', 'rotmat' and/or
-        'L_coords'. These will be applied in this order. Note that the 'y-z'
-        plane will be the one eventually placed in the plane of the "sky". The
-        corresponding values:
-        - 'axis_angle' : 2-tuple, first element one of 'x', 'y', 'z' for the \
-        axis to rotate about, second element an astropy.units.Quantity with \
-        dimensions of angle, indicating the angle to rotate through.
-        - 'rotmat' : A (3, 3) numpy.array specifying a rotation.
-        - 'L_coords' : A 2-tuple containing an inclination and an azimuthal \
-        angle (both astropy.units.Quantity instances with dimensions of \
-        angle). The routine will first attempt to identify a preferred plane \
-        based on the angular momenta of the central 1/3 of particles in the \
-        source. This plane will then be rotated to lie in the plane of the \
-        "sky" ('y-z'), rotated by the azimuthal angle about its angular \
-        momentum pole (rotation about 'x'), and inclined (rotation about 'y').
-
-    ra : astropy.units.Quantity, with dimensions of angle
-        Right ascension for the source centroid.
-
-    dec : astropy.units.Quantity, with dimensions of angle
-        Declination for the source centroid.
-
-    h : float
-        Dimensionless hubble constant, H0 = h * 100 km / s / Mpc.
-
-    T_g : astropy.units.Quatity, with dimensions of temperature
-        Particle temperature.
-
-    mHI_g : astropy.unit.Quantity, with dimensions of mass
-        Particle HI mass.
-
-    xyz_g : astropy.units.Quantity array of length 3, with dimensions of length
-        Particle position offset from source centroid. Note that the 'y-z'
-        plane is that eventually placed in the plane of the "sky"; 'x' is
-        the axis corresponding to the "line of sight".
-
-    vxyz_g : astropy.units.Quantity array of length 3, with dimensions of \
-    velocity
-        Particle velocity offset from source centroid. Note that the 'y-z'
-        plane is that eventually placed in the plane of the "sky"; 'x' is
-        the axis corresponding to the "line of sight".
-
-    hsm_g : astropy.units.Quantity, with dimensions of length
-        Particle SPH smoothing lengths.
-
-    Returns
-    -------
-    out : SPHSource
-        An appropriately initialized SPHSource object.
-
-    See Also
-    --------
-    SingleParticleSource (simplest possible implementation of a class \
-    inheriting from SPHSource).
-    CrossSource
-    SOSource
-    """
-
-    def __init__(
-            self,
-            distance=3. * U.Mpc,
-            vpeculiar=0. * U.km / U.s,
-            rotation={'rotmat': np.eye(3)},
-            ra=0.*U.deg,
-            dec=0.*U.deg,
-            h=.7,
-            T_g=None,
-            mHI_g=None,
-            xyz_g=None,
-            vxyz_g=None,
-            hsm_g=None,
-            coordinate_axis=None
-    ):
-
-        if coordinate_axis is None:
-            if (xyz_g.shape[0] == 3) and (xyz_g.shape[1] != 3):
-                coordinate_axis = 0
-            elif (xyz_g.shape[0] != 3) and (xyz_g.shape[1] == 3):
-                coordinate_axis = 1
-            elif xyz_g.shape == (3, 3):
-                raise RuntimeError("martini.sources.SPHSource: cannot guess "
-                                   "coordinate_axis with shape (3, 3), provide"
-                                   " explicitly.")
-            else:
-                raise RuntimeError("martini.sources.SPHSource: incorrect "
-                                   "coordinate shape (not (3, N) or (N, 3)).")
-
-        if xyz_g.shape != vxyz_g.shape:
-            raise ValueError("martini.sources.SPHSource: xyz_g and vxyz_g must"
-                             " have matching shapes.")
-        self.h = h
-        self.T_g = T_g
-        self.mHI_g = mHI_g
-        self.coordinates_g = CartesianRepresentation(
-            xyz_g,
-            xyz_axis=coordinate_axis,
-            differentials={'s': CartesianDifferential(
-                vxyz_g,
-                xyz_axis=coordinate_axis
-            )}
-        )
-        self.hsm_g = hsm_g
-
-        self.npart = self.mHI_g.size
-
-        self.ra = ra
-        self.dec = dec
-        self.distance = distance
-        self.vpeculiar = vpeculiar
-        self.rotation = rotation
-        self.current_rotation = np.eye(3)
-        self.rotate(**self.rotation)
-        self.rotate(axis_angle=('y', self.dec))
-        self.rotate(axis_angle=('z', -self.ra))
-        direction_vector = np.array([
-            np.cos(self.ra) * np.cos(self.dec),
-            np.sin(self.ra) * np.cos(self.dec),
-            np.sin(self.dec)
-        ])
-        distance_vector = direction_vector * self.distance
-        self.translate_position(distance_vector)
-        self.vsys = \
-            (self.h * 100.0 * U.km * U.s ** -1 * U.Mpc ** - 1) * self.distance
-        hubble_flow_vector = direction_vector * self.vsys
-        vpeculiar_vector = direction_vector * self.vpeculiar
-        self.translate_velocity(hubble_flow_vector + vpeculiar_vector)
-        self.sky_coordinates = ICRS(self.coordinates_g)
-        return
-
-    def apply_mask(self, mask):
-        """
-        Remove particles from source arrays according to a mask.
-
-        Parameters
-        ----------
-        mask : array-like, containing boolean-like
-            Remove particles with indices corresponding to False values from
-            the source arrays.
-        """
-
-        self.T_g = self.T_g[mask]
-        self.mHI_g = self.mHI_g[mask]
-        self.coordinates_g = self.coordinates_g[mask]
-        self.sky_coordinates = ICRS(self.coordinates_g)
-        self.hsm_g = self.hsm_g[mask]
-        self.npart = np.sum(mask)
-        if self.npart == 0:
-            raise RuntimeError('No source particles in target region.')
-        return
-
-    def rotate(self, axis_angle=None, rotmat=None, L_coords=None):
-        """
-        Rotate the source.
-
-        The arguments correspond to different rotation types. If supplied
-        together in one function call, they are applied in order: axis_angle,
-        then rotmat, then L_coords.
-
-        Parameters
-        ----------
-        axis_angle : 2-tuple
-            First element one of 'x', 'y', 'z' for the axis to rotate about,
-            second element an astropy.units.Quantity with dimensions of angle,
-            indicating the angle to rotate through.
-        rotmat : (3, 3) array-like
-            Rotation matrix.
-        L_coords : 2-tuple
-            First element containing an inclination and second element an
-            azimuthal angle (both astropy.units.Quantity instances with
-            dimensions of angle). The routine will first attempt to identify
-            a preferred plane based on the angular momenta of the central 1/3
-            of particles in the source. This plane will then be rotated to lie
-            in the 'y-z' plane, followed by a rotation by the azimuthal angle
-            about its angular momentum pole (rotation about 'x'), and finally
-            inclined (rotation about 'y').
-        """
-
-        do_rot = np.eye(3)
-
-        if axis_angle is not None:
-            do_rot = rotation_matrix(
-                axis_angle[1],
-                axis=axis_angle[0]
-            ).dot(do_rot)
-
-        if rotmat is not None:
-            do_rot = rotmat.dot(do_rot)
-
-        if L_coords is not None:
-            incl, az_rot = L_coords
-            do_rot = L_align(self.coordinates_g.get_xyz(),
-                             self.coordinates_g.differentials['s'].get_d_xyz(),
-                             self.mHI_g, frac=.3, Laxis='x').dot(do_rot)
-            do_rot = rotation_matrix(az_rot, axis='x').dot(do_rot)
-            do_rot = rotation_matrix(incl, axis='y').dot(do_rot)
-
-        self.current_rotation = do_rot.dot(self.current_rotation)
-        self.coordinates_g = self.coordinates_g.transform(do_rot)
-        return
-
-    def translate_position(self, translation_vector):
-        """
-        Translate the source.
-
-        Note that the "line of sight" is along the 'x' axis.
-
-        Parameters
-        ----------
-        translation_vector : astropy.units.Quantity, shape (3, ), with \
-        dimensions of length
-            Vector by which to offset the source particle coordinates.
-        """
-
-        self.coordinates_g = self.coordinates_g.translate(translation_vector)
-        return
-
-    def translate_velocity(self, translation_vector):
-        """
-        Apply an offset to the source velocity.
-
-        Note that the "line of sight" is along the 'x' axis.
-
-        Parameters
-        ----------
-        translation_vector : astropy.units.Quantity, shape (3, ), with \
-        dimensions of velocity
-            Vector by which to offset the source particle velocities.
-        """
-
-        self.coordinates_g.differentials['s'] = \
-            self.coordinates_g.differentials['s'].translate(translation_vector)
-        return
-
-    def save_current_rotation(self, fname):
-        """
-        Output current rotation matrix to file.
-
-        Parameters
-        ----------
-        fname : filename or file handle
-            File in which to save rotation matrix.
-        """
-
-        np.savetxt(fname, self.current_rotation)
-        return
-
-
-class SingleParticleSource(SPHSource):
-    """
-    Class illustrating inheritance from martini.sources.SPHSource, creates a
-    single particle test source.
-
-    A simple test source consisting of a single particle will be created. The
-    particle has a mass of 10^4 Msun, a SPH smoothing length of 1 kpc, a
-    temperature of 10^4 K, a position offset by (x, y, z) = (1 pc, 1 pc, 1 pc)
-    from the source centroid, a peculiar velocity of 0 km/s, and will be placed
-    in the Hubble flow assuming h = 0.7 and the distance provided.
-
-    Parameters
-    ----------
-    distance : astropy.units.Quantity, with units of length
-        Source distance, also used to place the source in the Hubble flow
-        assuming h = 0.7.
-
-    vpeculiar : astropy.units.Quantity, with dimensions of velocity
-        Source peculiar velocity, added to the velocity from Hubble's law.
-
-    ra : astropy.units.Quantity, with dimensions of angle
-        Right ascension for the source centroid.
-
-    dec : astropy.units.Quantity, with dimensions of angle
-        Declination for the source centroid.
-
-    Returns
-    -------
-    out : SingleParticleSource
-        An appropriately initialized SingleParticleSource object.
-    """
-
-    def __init__(
-            self,
-            distance=3 * U.Mpc,
-            vpeculiar=0 * U.km / U.s,
-            ra=0. * U.deg,
-            dec=0. * U.deg
-    ):
-
-        super().__init__(
-            distance=distance,
-            vpeculiar=vpeculiar,
-            rotation={'rotmat': np.eye(3)},
-            ra=ra,
-            dec=dec,
-            h=.7,
-            T_g=np.ones(1) * 1.E4 * U.K,
-            mHI_g=np.ones(1) * 1.E4 * U.solMass,
-            xyz_g=np.ones((1, 3)) * 1.E-3 * U.kpc,
-            vxyz_g=np.zeros((1, 3)) * U.km * U.s ** -1,
-            hsm_g=np.ones(1) * U.kpc
-            )
-        return
-
-
-class CrossSource(SPHSource):
-    """
-    Creates a source consisting of 4 particles arrayed in an asymmetric cross.
-
-    A simple test source consisting of four particles will be created. Each has
-    a mass of 10^4 Msun, a SPH smoothing length of 1 kpc, a temperature of
-    10^4 K, and will be placed in the Hubble flow assuming h=.7 and a distance
-    of 3 Mpc. Particle coordinates in kpc are
-    [[0,  1,  0],
-    [0,  0,  2],
-    [0, -3,  0],
-    [0,  0, -4]]
-    and velocities in km/s are
-    [[0,  0,  1],
-    [0, -1,  0],
-    [0,  0, -1],
-    [0,  1,  0]]
-
-    Parameters
-    ----------
-    distance : astropy.units.Quantity, with units of length
-        Source distance, also used to place the source in the Hubble flow
-        assuming h = 0.7.
-
-    vpeculiar : astropy.units.Quantity, with dimensions of velocity
-        Source peculiar velocity, added to the velocity from Hubble's law.
-
-    rotation : dict
-        Keys may be any combination of 'axis_angle', 'rotmat' and/or
-        'L_coords'. These will be applied in this order. Note that the 'y-z'
-        plane will be the one eventually placed in the plane of the "sky". The
-        corresponding values:
-        - 'axis_angle' : 2-tuple, first element one of 'x', 'y', 'z' for the \
-        axis to rotate about, second element an astropy.units.Quantity with \
-        dimensions of angle, indicating the angle to rotate through.
-        - 'rotmat' : A (3, 3) numpy.array specifying a rotation.
-        - 'L_coords' : A 2-tuple containing an inclination and an azimuthal \
-        angle (both astropy.units.Quantity instances with dimensions of \
-        angle). The routine will first attempt to identify a preferred \
-        plane based on the angular momenta of the central 1/3 of particles \
-        in the source. This plane will then be rotated to lie in the plane \
-        of the "sky" ('y-z'), rotated by the azimuthal angle about its \
-        angular momentum pole (rotation about 'x'), and inclined (rotation \
-        about 'y').
-
-    ra : astropy.units.Quantity, with dimensions of angle
-        Right ascension for the source centroid.
-
-    dec : astropy.units.Quantity, with dimensions of angle
-        Declination for the source centroid.
-
-    Returns
-    -------
-    out : CrossSource
-        An appropriately initialized CrossSource object.
-    """
-
-    def __init__(
-            self,
-            distance=3. * U.Mpc,
-            vpeculiar=0 * U.km / U.s,
-            rotation={'rotmat': np.eye(3)},
-            ra=0. * U.deg,
-            dec=0. * U.deg
-    ):
-
-        xyz_g = np.array([[0, 1, 0],
-                          [0, 0, 2],
-                          [0, -3, 0],
-                          [0, 0, -4]]) * U.kpc,
-
-        vxyz_g = np.array([[0, 0, 1],
-                           [0, -1, 0],
-                           [0, 0, -1],
-                           [0, 1, 0]]) * U.km * U.s ** -1
-
-        super().__init__(
-            distance=distance,
-            vpeculiar=vpeculiar,
-            rotation={'rotmat': np.eye(3)},
-            ra=ra,
-            dec=dec,
-            h=.7,
-            T_g=np.ones(4) * 1.E4 * U.K,
-            mHI_g=np.ones(4) * 1.E4 * U.solMass,
-            xyz_g=xyz_g,
-            vxyz_g=vxyz_g,
-            hsm_g=np.ones(4) * U.kpc
-        )
-        return
-
-
-class SOSource(SPHSource):
-    """
-    Class abstracting HI sources using the SimObj package for interface to
-    simulation data.
-
-    This class accesses simulation data via the SimObj package
-    (https://github.com/kyleaoman/simobj); see the documentation of that
-    package for further configuration instructions.
-
-    Parameters
-    ----------
-    distance : astropy.units.Quantity, with dimensions of length
-        Source distance, also used to set the velocity offset via Hubble's law.
-
-    vpeculiar : astropy.units.Quantity, with dimensions of velocity
-        Source peculiar velocity, added to the velocity from Hubble's law.
-
-    rotation : dict
-        Keys may be any combination of 'axis_angle', 'rotmat' and/or
-        'L_coords'. These will be applied in this order. Note that the 'y-z'
-        plane will be the one eventually placed in the plane of the "sky". The
-        corresponding values:
-        - 'axis_angle' : 2-tuple, first element one of 'x', 'y', 'z' for the \
-        axis to rotate about, second element an astropy.units.Quantity with \
-        dimensions of angle, indicating the angle to rotate through.
-        - 'rotmat' : A (3, 3) numpy.array specifying a rotation.
-        - 'L_coords' : A 2-tuple containing an inclination and an azimuthal \
-        angle (both astropy.units.Quantity instances with dimensions of \
-        angle). The routine will first attempt to identify a preferred plane \
-        based on the angular momenta of the central 1/3 of particles in the \
-        source. This plane will then be rotated to lie in the plane of the \
-        "sky" ('y-z'), rotated by the azimuthal angle about its angular \
-        momentum pole (rotation about 'x'), and inclined (rotation about 'y').
-
-    ra : astropy.units.Quantity, with dimensions of angle
-        Right ascension for the source centroid.
-
-    dec : astropy.units.Quantity, with dimensions of angle
-        Declination for the source centroid.
-
-    SO_args : dict
-        Dictionary of keyword arguments to pass to a call to simobj.SimObj.
-        Arguments are: 'obj_id', 'snap_id', 'mask_type', 'mask_args',
-        'mask_kwargs', 'configfile', 'simfiles_configfile', 'ncpu'. See simobj
-        package documentation for details. Provide SO_args or SO_instance, not
-        both.
-
-    SO_instance : SimObj instance
-        An initialized SimObj object. Provide SO_instance or SO_args, not both.
-
-    Returns
-    -------
-    out : SOSource
-        An appropriately initialized SOSource object.
-    """
-
-    def __init__(
-            self,
-            distance=3.*U.Mpc,
-            vpeculiar=0*U.km/U.s,
-            rotation={'L_coords': (60.*U.deg, 0.*U.deg)},
-            ra=0.*U.deg,
-            dec=0.*U.deg,
-            SO_args=None,
-            SO_instance=None
-    ):
-
-        from simobj import SimObj  # optional dependency for this source class
-
-        self._SO_args = SO_args
-        if (SO_args is not None) and (SO_instance is not None):
-            raise ValueError('martini.source.SOSource: Provide SO_args or '
-                             'SO_instance, not both.')
-        if SO_args is not None:
-            with SimObj(**self._SO_args) as SO:
-                super().__init__(
-                    distance=distance,
-                    rotation=rotation,
-                    ra=ra,
-                    dec=dec,
-                    h=SO.h,
-                    T_g=SO.T_g,
-                    mHI_g=SO.mHI_g,
-                    xyz_g=SO.xyz_g,
-                    vxyz_g=SO.vxyz_g,
-                    hsm_g=SO.hsm_g
-                )
-        elif SO_instance is not None:
-            super().__init__(
-                distance=distance,
-                vpeculiar=vpeculiar,
-                rotation=rotation,
-                ra=ra,
-                dec=dec,
-                h=SO_instance.h,
-                T_g=SO_instance.T_g,
-                mHI_g=SO_instance.mHI_g,
-                xyz_g=SO_instance.xyz_g,
-                vxyz_g=SO_instance.vxyz_g,
-                hsm_g=SO_instance.hsm_g
-            )
-        else:
-            raise ValueError('martini.sources.SOSource: Provide one of SO_args'
-                             ' or SO_instance.')
-        return
-
-
-class TNGSource(SPHSource):
-    """
-    Class abstracting HI sources designed to run in the IllustrisTNG JupyterLab
-    environment for access to simulation data. Can also be used in other
-    environments, but requires that the 'illustris_python' module be
-    importable, and further that the data are laid out on disk in the fiducial
-    way (see: http://www.tng-project.org/data/docs/scripts/).
-
-    Parameters
-    ----------
-    basePath : string
-        Directory containing simulation data, for instance 'TNG100-1/output/',
-        see also http://www.tng-project.org/data/docs/scripts/
-
-    snapNum : int
-        Snapshot number. In TNG, snapshot 99 is the final output. Note that
-        a full snapshot (not a 'mini' snapshot, see
-        http://www.tng-project.org/data/docs/specifications/#sec1a) must be
-        used.
-
-    subID : int
-        Subhalo ID of the target object. Note that all particles in the FOF
-        group to which the subhalo belongs are used to construct the data cube.
-        This avoids strange "holes" at the locations of other subhaloes in the
-        same group, and gives a more realistic treatment of foreground and
-        background emission local to the source.
-
-    distance : astropy.units.Quantity, with dimensions of length
-        Source distance, also used to set the velocity offset via Hubble's law.
-
-    vpeculiar : astropy.units.Quantity, with dimensions of velocity
-        Source peculiar velocity, added to the velocity from Hubble's law.
-
-    rotation : dict
-        Keys may be any combination of 'axis_angle', 'rotmat' and/or
-        'L_coords'. These will be applied in this order. Note that the 'y-z'
-        plane will be the one eventually placed in the plane of the "sky". The
-        corresponding values:
-        - 'axis_angle' : 2-tuple, first element one of 'x', 'y', 'z' for the \
-        axis to rotate about, second element an astropy.units.Quantity with \
-        dimensions of angle, indicating the angle to rotate through.
-        - 'rotmat' : A (3, 3) numpy.array specifying a rotation.
-        - 'L_coords' : A 2-tuple containing an inclination and an azimuthal \
-        angle (both astropy.units.Quantity instances with dimensions of \
-        angle). The routine will first attempt to identify a preferred plane \
-        based on the angular momenta of the central 1/3 of particles in the \
-        source. This plane will then be rotated to lie in the plane of the \
-        "sky" ('y-z'), rotated by the azimuthal angle about its angular \
-        momentum pole (rotation about 'x'), and inclined (rotation about 'y').
-
-    ra : astropy.units.Quantity, with dimensions of angle
-        Right ascension for the source centroid.
-
-    dec : astropy.units.Quantity, with dimensions of angle
-        Declination for the source centroid.
-
-    Returns
-    -------
-    out : TNGSource
-        An appropriately initialized TNGSource object.
-    """
-
-    def __init__(
-            self,
-            basePath,
-            snapNum,
-            subID,
-            distance=3.*U.Mpc,
-            vpeculiar=0*U.km/U.s,
-            rotation={'L_coords': (60.*U.deg, 0.*U.deg)},
-            ra=0.*U.deg,
-            dec=0.*U.deg
-    ):
-
-        # optional dependencies for this source class
-        from illustris_python.groupcat import loadSingle, loadHeader
-        from illustris_python.snapshot import loadSubset, getSnapOffsets
-        from Hdecompose.atomic_frac import atomic_frac
-
-        X_H = 0.76
-        data_header = loadHeader(basePath, snapNum)
-        data_sub = loadSingle(basePath, snapNum, subhaloID=subID)
-        haloID = data_sub['SubhaloGrNr']
-        fields_g = ('Masses', 'Velocities', 'InternalEnergy',
-                    'ElectronAbundance', 'Density')
-        subset_g = getSnapOffsets(basePath, snapNum, haloID, "Group")
-        data_g = loadSubset(basePath, snapNum, 'gas', fields=fields_g,
-                            subset=subset_g)
-        try:
-            data_g.update(loadSubset(basePath, snapNum, 'gas',
-                                     fields=('CenterOfMass', ),
-                                     subset=subset_g, sq=False))
-        except Exception as exc:
-            if ('Particle type' in exc.args[0]) and \
-               ('does not have field' in exc.args[0]):
-                data_g.update(loadSubset(basePath, snapNum, 'gas',
-                                         fields=('Coordinates', ),
-                                         subset=subset_g, sq=False))
-            else:
-                raise
-        try:
-            data_g.update(loadSubset(basePath, snapNum, 'gas',
-                                     fields=('GFM_Metals', ), subset=subset_g,
-                                     mdi=(0, ), sq=False))
-        except Exception as exc:
-            if ('Particle type' in exc.args[0]) and \
-               ('does not have field' in exc.args[0]):
-                X_H_g = X_H
-            else:
-                raise
-        else:
-            X_H_g = data_g['GFM_Metals']  # only loaded column 0: Hydrogen
-
-        a = data_header['Time']
-        z = data_header['Redshift']
-        h = data_header['HubbleParam']
-        xe_g = data_g['ElectronAbundance']
-        rho_g = data_g['Density'] * 1E10 / h * U.Msun \
-            * np.power(a / h * U.kpc, -3)
-        u_g = data_g['InternalEnergy']  # unit conversion handled in T_g
-        mu_g = 4 * C.m_p.to(U.g).value / (1 + 3 * X_H_g + 4 * X_H_g * xe_g)
-        gamma = 5. / 3.  # see http://www.tng-project.org/data/docs/faq/#gen4
-        T_g = (gamma - 1) * u_g / C.k_B.to(U.erg / U.K).value * 1E10 * mu_g \
-            * U.K
-        m_g = data_g['Masses'] * 1E10 / h * U.Msun
-        # cast to float64 to avoid underflow error
-        nH_g = U.Quantity(rho_g * X_H_g / mu_g, dtype=np.float64) / C.m_p
-        # In TNG_corrections I set f_neutral = 1 for particles with density
-        # > .1cm^-3. Might be possible to do a bit better here, but HI & H2
-        # tables for TNG will be available soon anyway.
-        fatomic_g = atomic_frac(
-            z,
-            nH_g,
-            T_g,
-            rho_g,
-            X_H_g,
-            onlyA1=True,
-            TNG_corrections=True
-        )
-        mHI_g = m_g * X_H_g * fatomic_g
-        try:
-            xyz_g = data_g['CenterOfMass'] * a / h * U.kpc
-        except KeyError:
-            xyz_g = data_g['Coordinates'] * a / h * U.kpc
-        vxyz_g = data_g['Velocities'] * np.sqrt(a) * U.km / U.s
-        V_cell = data_g['Masses'] / data_g['Density'] \
-            * np.power(a / h * U.kpc, 3)  # Voronoi cell volume
-        r_cell = np.power(3. * V_cell / 4. / np.pi, 1. / 3.).to(U.kpc)
-        hsm_g = 2.5 * r_cell  # in mind a cubic spline that =0 at h, I think
-        xyz_centre = data_sub['SubhaloPos'] * a / h * U.kpc
-        xyz_g -= xyz_centre
-        vxyz_centre = data_sub['SubhaloVel'] * np.sqrt(a) * U.km / U.s
-        vxyz_g -= vxyz_centre
-
-        super().__init__(
-            distance=distance,
-            vpeculiar=vpeculiar,
-            rotation=rotation,
-            ra=ra,
-            dec=dec,
-            h=h,
-            T_g=T_g,
-            mHI_g=mHI_g,
-            xyz_g=xyz_g,
-            vxyz_g=vxyz_g,
-            hsm_g=hsm_g
-        )
-        return
-
-
-class EAGLESource(SPHSource):
-    """
-    Class abstracting HI sources designed to work with publicly available
-    EAGLE snapshot + group files. For file access, see
-    http://icc.dur.ac.uk/Eagle/database.php.
-
-    Parameters
-    ----------
-    snapPath : string
-        Directory containing snapshot files. The directory structure unpacked
-        from the publicly available tarballs is expected; removing/renaming
-        files or directories below this will cause errors.
-
-    snapBase : string
-        Filename of snapshot files, omitting portion '.X.hdf5'.
-
-    fof : int
-        FOF group number of the target object. Note that all particles in the
-        FOF group to which the subhalo belongs are used to construct the data
-        cube. This avoids strange "holes" at the locations of other subhaloes
-        in the same group, and gives a more realistic treatment of foreground
-        and background emission local to the source. In the EAGLE database,
-        this is the 'GroupNumber'.
-
-    sub : int
-        Subfind subhalo number of the target object. For centrals the subhalo
-        number is 0, for satellites >0. In the EAGLE database, this is then
-        'SubGroupNumber'.
-
-    db_user : string
-        Database username.
-
-    db_key : string
-        Database password.
-
-    subBoxSize : astropy.units.Quantity, with dimensions of length
-        Box half-side length of a region to load around the object of interest,
-        in physical (not comoving, no little h) units. Using larger values
-        will include more foreground/background, which may be desirable, but
-        will also slow down execution and impair the automatic routine used
-        to find a disc plane.
-
-    distance : astropy.units.Quantity, with dimensions of length
-        Source distance, also used to set the velocity offset via Hubble's law.
-
-    vpeculiar : astropy.units.Quantity, with dimensions of velocity
-        Source peculiar velocity, added to the velocity from Hubble's law.
-
-    rotation : dict
-        Keys may be any combination of 'axis_angle', 'rotmat' and/or
-        'L_coords'. These will be applied in this order. Note that the 'y-z'
-        plane will be the one eventually placed in the plane of the "sky". The
-        corresponding values:
-        - 'axis_angle' : 2-tuple, first element one of 'x', 'y', 'z' for the \
-        axis to rotate about, second element an astropy.units.Quantity with \
-        dimensions of angle, indicating the angle to rotate through.
-        - 'rotmat' : A (3, 3) numpy.array specifying a rotation.
-        - 'L_coords' : A 2-tuple containing an inclination and an azimuthal \
-        angle (both astropy.units.Quantity instances with dimensions of \
-        angle). The routine will first attempt to identify a preferred plane \
-        based on the angular momenta of the central 1/3 of particles in the \
-        source. This plane will then be rotated to lie in the plane of the \
-        "sky" ('y-z'), rotated by the azimuthal angle about its angular \
-        momentum pole (rotation about 'x'), and inclined (rotation about 'y').
-
-    ra : astropy.units.Quantity, with dimensions of angle
-        Right ascension for the source centroid.
-
-    dec : astropy.units.Quantity, with dimensions of angle
-        Declination for the source centroid.
-
-    print_query : bool
-        If True, the SQL query submitted to the EAGLE database is printed.
-
-    Returns
-    -------
-    out : EAGLESource
-        An appropriately initialized EAGLESource object.
-    """
-
-    def __init__(
-            self,
-            snapPath=None,
-            snapBase=None,
-            fof=None,
-            sub=None,
-            db_user=None,
-            db_key=None,
-            subBoxSize=50.*U.kpc,
-            distance=3.*U.Mpc,
-            vpeculiar=0*U.km/U.s,
-            rotation={'L_coords': (60.*U.deg, 0.*U.deg)},
-            ra=0.*U.deg,
-            dec=0.*U.deg,
-            print_query=False
-    ):
-
-        if snapPath is None:
-            raise ValueError('Provide snapPath argument to EAGLESource.')
-        if snapBase is None:
-            raise ValueError('Provide snapBase argument to EAGLESource.')
-        if fof is None:
-            raise ValueError('Provide fof argument to EAGLESource.')
-        if sub is None:
-            raise ValueError('Provide sub argument to EAGLESource.')
-        if db_user is None:
-            raise ValueError('Provide EAGLE database username.')
-
-        # optional dependencies for this source class
-        from eagleSqlTools import connect, execute_query
-        from read_eagle import EagleSnapshot
-        from Hdecompose.atomic_frac import atomic_frac
-        import h5py
-
-        snapNum = int(snapBase.split('_')[1])
-        volCode = normpath(snapPath).split(sep)[-2]
-        query = \
-            'SELECT '\
-            '  sh.redshift as redshift, '\
-            '  sh.CentreOfPotential_x as x, '\
-            '  sh.CentreOfPotential_y as y, '\
-            '  sh.CentreOfPotential_z as z, '\
-            '  sh.Velocity_x as vx, '\
-            '  sh.Velocity_y as vy, '\
-            '  sh.Velocity_z as vz '\
-            'FROM '\
-            '  {:s}_SubHalo as sh '.format(volCode) + \
-            'WHERE '\
-            '  sh.Snapnum = {:d} '.format(snapNum) + \
-            '  and sh.GroupNumber = {:d} '.format(fof) + \
-            '  and sh.SubGroupNumber = {:d}'.format(sub)
-        if print_query:
-            print('-----EAGLE-DB-QUERY-----')
-            print(query)
-            print('-------QUERY-ENDS-------')
-        if db_key is None:
-            print('EAGLE database')
-        q = execute_query(connect(db_user, db_key), query)
-        redshift = q['redshift']
-        a = np.power(1 + redshift, -1)
-        cop = np.array([q[coord] for coord in 'xyz']) * a * U.Mpc
-        vcent = np.array([q['v'+coord] for coord in 'xyz']) * U.km / U.s
-
-        snapFile = join(snapPath, snapBase+'.0.hdf5')
-
-        with h5py.File(snapFile, 'r') as f:
-            h = f['RuntimePars'].attrs['HubbleParam']
-            subBoxSize = (subBoxSize * h / a).to(U.Mpc).value
-            centre = (cop * h / a).to(U.Mpc).value
-            eagle_data = EagleSnapshot(snapFile)
-            region = np.vstack((
-                centre - subBoxSize,
-                centre + subBoxSize
-            )).T.flatten()
-            eagle_data.select_region(*region)
-            lbox = f['/Header'].attrs['BoxSize'] * U.Mpc / h
-            fH = f['/RuntimePars'].attrs['InitAbundance_Hydrogen']
-            fHe = f['/RuntimePars'].attrs['InitAbundance_Helium']
-            proton_mass = f['/Constants'].attrs['PROTONMASS'] * U.g
-            mu = 1 / (fH + .25 * fHe)
-            gamma = f['/RuntimePars'].attrs['EOS_Jeans_GammaEffective']
-            T0 = f['/RuntimePars'].attrs['EOS_Jeans_TempNorm_K'] * U.K
-
-            def fetch(att, ptype=0):
-                # gas is type 0, only need gas properties
-                tmp = eagle_data.read_dataset(ptype, att)
-                dset = f['/PartType{:d}/{:s}'.format(ptype, att)]
-                aexp = dset.attrs.get('aexp-scale-exponent')
-                hexp = dset.attrs.get('h-scale-exponent')
-                return np.array(tmp, dtype='f8') * np.power(a, aexp) \
-                    * np.power(h, hexp)
-
-            code_to_g = f['/Units'].attrs['UnitMass_in_g'] * U.g
-            code_to_cm = f['/Units'].attrs['UnitLength_in_cm'] * U.cm
-            code_to_cm_s = f['/Units'].attrs['UnitVelocity_in_cm_per_s'] \
-                * U.cm / U.s
-            ng_g = fetch('GroupNumber')
-            particles = dict(
-                xyz_g=(fetch('Coordinates') * code_to_cm).to(U.kpc),
-                vxyz_g=(fetch('Velocity') * code_to_cm_s).to(U.km / U.s),
-                T_g=fetch('Temperature') * U.K,
-                hsm_g=(fetch('SmoothingLength') * code_to_cm).to(U.kpc)
-            )
-            rho_g = fetch('Density') * U.g * U.cm ** -3
-            SFR_g = fetch('StarFormationRate')
-            Habundance_g = fetch('ElementAbundance/Hydrogen')
-
-        particles['mHI_g'] = (atomic_frac(
-            redshift,
-            rho_g * Habundance_g / (mu * proton_mass),
-            particles['T_g'],
-            rho_g,
-            Habundance_g,
-            onlyA1=True,
-            EAGLE_corrections=True,
-            SFR=SFR_g,
-            mu=mu,
-            gamma=gamma,
-            fH=fH,
-            T0=T0
-        ) * code_to_g).to(U.solMass)
-
-        mask = ng_g == fof
-        for k, v in particles.items():
-            particles[k] = v[mask]
-
-        particles['xyz_g'] -= cop
-        particles['xyz_g'][particles['xyz_g'] > lbox / 2.] -= lbox.to(U.kpc)
-        particles['xyz_g'][particles['xyz_g'] < -lbox / 2.] += lbox.to(U.kpc)
-        particles['vxyz_g'] -= vcent
-
-        super().__init__(
-            distance=distance,
-            vpeculiar=vpeculiar,
-            rotation=rotation,
-            ra=ra,
-            dec=dec,
-            h=h,
-            **particles
-        )
-        return
-=======
 from ._sources._sph_source import SPHSource
 from ._sources._single_particle_source import SingleParticleSource
 from ._sources._cross_source import CrossSource
 from ._sources._tng_source import TNGSource
 from ._sources._eagle_source import EAGLESource
 from ._sources._magneticum_source import MagneticumSource
-from ._sources._so_source import SOSource
->>>>>>> ca52e83d
+from ._sources._so_source import SOSource