--- conflicted
+++ resolved
@@ -430,14 +430,10 @@
 
         assert self.spectral_model.spectra is not None
 
-<<<<<<< HEAD
         if progressbar is None:
             progressbar = not self.quiet
 
-        self.sph_kernel.confirm_validation(noraise=skip_validation, quiet=self.quiet)
-=======
         self.sph_kernel._confirm_validation(noraise=skip_validation, quiet=self.quiet)
->>>>>>> d6c3dcab
 
         ij_pxs = list(
             product(
@@ -445,7 +441,7 @@
                 np.arange(self.datacube._array.shape[1]),
             )
         )
-<<<<<<< HEAD
+
         if ncpu == 1:
             for insertion_slice, insertion_data in self._evaluate_pixel_spectrum(
                 (0, ij_pxs), progressbar=progressbar
@@ -462,33 +458,6 @@
                 ):
                     for insertion_slice, insertion_data in result:
                         self._insert_pixel(insertion_slice, insertion_data)
-=======
-        if not self.quiet:
-            print("Inserting source in cube.")
-        if progressbar:
-            if self.quiet:
-                print(
-                    "To silence progress bar, set"
-                    " insert_source_in_cube(progressbar=False)"
-                )
-            ij_pxs = tqdm.tqdm(ij_pxs)
-        for ij_px in ij_pxs:
-            ij = np.array(ij_px)[..., np.newaxis] * U.pix
-            mask = (
-                np.abs(ij - self.source.pixcoords[:2]) <= self.sph_kernel.sm_ranges
-            ).all(axis=0)
-            weights = self.sph_kernel._px_weight(
-                self.source.pixcoords[:2, mask] - ij, mask=mask
-            )
-            insertion_slice = (
-                np.s_[ij_px[0], ij_px[1], :, 0]
-                if self.datacube.stokes_axis
-                else np.s_[ij_px[0], ij_px[1], :]
-            )
-            self.datacube._array[insertion_slice] = (
-                self.spectral_model.spectra[mask] * weights[..., np.newaxis]
-            ).sum(axis=-2)
->>>>>>> d6c3dcab
 
         self.datacube._array = self.datacube._array.to(
             U.Jy / U.arcsec**2, equivalencies=[self.datacube.arcsec2_to_pix]
