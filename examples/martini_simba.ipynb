{
 "cells": [
  {
   "cell_type": "markdown",
   "metadata": {},
   "source": [
    "In this short tutorial we will install and use [MARTINI](https://martini.readthedocs.io/en/latest/), an analysis package for creating mock HI-data cubes similar to radio interferometer data, written by Kyle Oman (kyle.a.oman@durham.ac.uk). This example uses input from the [Simba](https://ui.adsabs.harvard.edu/abs/2019MNRAS.486.2827D/abstract) simulations. The data are publicly available and hosted at [simba.roe.ac.uk](http://simba.roe.ac.uk)."
   ]
  },
  {
   "cell_type": "markdown",
   "metadata": {},
   "source": [
    "![MARTINI](https://github.com/kyleaoman/martini/raw/main/martini_banner.png)"
   ]
  },
  {
   "cell_type": "markdown",
   "metadata": {},
   "source": [
    "MARTINI is a modular package for the creation of synthetic resolved HI line observations (data cubes) of smoothed-particle hydrodynamics simulations of galaxies. The various aspects of the mock-observing process are divided logically into sub-modules handling the data cube, source, beam, noise, spectral model and SPH kernel. MARTINI is object-oriented: each sub-module provides a class (or classes) which can be configured as desired. For most sub-modules, base classes are provided to allow for straightforward customization. Instances of each sub-module class are given as parameters to the Martini class; a mock observation is then constructed by calling a handful of functions to execute the desired steps in the mock-observing process.\n",
    "\n",
    "The MARTINI documentation is [hosted on ReadTheDocs](https://martini.readthedocs.io/en/latest/)."
   ]
  },
  {
   "cell_type": "markdown",
   "metadata": {},
   "source": [
    "## Installation"
   ]
  },
  {
   "cell_type": "markdown",
   "metadata": {},
   "source": [
    "MARTINI requires `python3` version `3.7` or higher.\n",
    "\n",
    "The following command will use `pip` to download and install [MARTINI from pypi](https://pypi.org/project/astromartini/):"
   ]
  },
  {
   "cell_type": "code",
   "execution_count": null,
   "metadata": {},
   "outputs": [],
   "source": [
    "import sys\n",
    "!{sys.executable} -m pip install astromartini[simbasource]==2.0.0"
   ]
  },
  {
   "cell_type": "markdown",
   "metadata": {},
   "source": [
    "If you have superuser permissions or use a virtual environment, you may wish to remove the --user flag. If you do not want support for `.hdf5` format output, you may remove `,hdf5_output` (output in `.fits` format is supported by default). With these commands required dependencies will be fetched and installed automatically. Watch for error messages during installation. For greater control you may also install the dependencies by hand. These are: numpy, astropy, scipy and h5py.\n",
    "\n",
    "We'll also install a few other packages used in this notebook:"
   ]
  },
  {
   "cell_type": "code",
   "execution_count": null,
   "metadata": {},
   "outputs": [],
   "source": [
<<<<<<< HEAD
    "!{sys.executable} -m pip install requests matplotlib tqdm"
   ]
  },
  {
   "cell_type": "markdown",
   "metadata": {},
   "source": [
    "Let's check that we can `import martini`:"
   ]
  },
  {
   "cell_type": "code",
   "execution_count": null,
   "metadata": {},
   "outputs": [],
   "source": [
    "import martini"
=======
    "from martini import demo\n",
    "\n",
    "demo()"
>>>>>>> cd18d621
   ]
  },
  {
   "cell_type": "markdown",
   "metadata": {},
   "source": [
    "If this produces errors, you may need to restart the Python kernel of this notebook so that it sees the recently installed packages (Kernel -> Restart in the menubar).\n",
    "\n",
    "We can run MARTINI's built-in demo to check that all of the basic functionality works:"
   ]
  },
  {
   "cell_type": "code",
   "execution_count": null,
   "metadata": {},
   "outputs": [],
   "source": [
    "from martini import demo\n",
    "demo()"
   ]
  },
  {
   "cell_type": "markdown",
   "metadata": {
    "tags": []
   },
   "source": [
    "When run successfully, this will make a mock observation of a very simple analytic disc model and write some output to the working directory. Rather than inspect this toy model, let's look at a \"real\" simulation..."
   ]
  },
  {
   "cell_type": "markdown",
   "metadata": {},
   "source": [
    "## Simba Data"
   ]
  },
  {
   "cell_type": "markdown",
   "metadata": {},
   "source": [
    "This example uses data from the Simba simulations. These data are hosted at [simba.roe.ac.uk](http://simba.roe.ac.uk).\n",
    "\n",
    "In this example, we will use a snapshot file [`snap_m25n512_151.hdf5`](http://simba.roe.ac.uk/simdata/m25n512/s50/snapshots/snap_m25n512_151.hdf5) (31 GB) and the corresponding galaxy catalogue file [`m25n512_151.hdf5`](http://simba.roe.ac.uk/simdata/m25n512/s50/catalogs/m25n512_151.hdf5) (325 MB). The following cell will download these directly:"
   ]
  },
  {
   "cell_type": "code",
   "execution_count": null,
   "metadata": {},
   "outputs": [],
   "source": [
    "import re\n",
    "import requests\n",
    "from tqdm import tqdm\n",
    "snapurl = \"http://simba.roe.ac.uk/simdata/m25n512/s50/snapshots/snap_m25n512_151.hdf5\"\n",
    "groupurl = \"http://simba.roe.ac.uk/simdata/m25n512/s50/catalogs/m25n512_151.hdf5\"\n",
    "\n",
    "def chunked_download(url):\n",
    "    fname = url.split(\"/\")[-1]\n",
    "    with requests.get(url, stream=True) as r:\n",
    "        r.raise_for_status()\n",
    "        total_size_in_bytes = int(r.headers.get('content-length', 0))\n",
    "        chunk_size = 8192\n",
    "        progress_bar = tqdm(total=total_size_in_bytes, unit='iB', unit_scale=True)\n",
    "        with open(fname, \"wb\") as f:\n",
    "            for chunk in r.iter_content(chunk_size=chunk_size):\n",
    "                progress_bar.update(len(chunk))\n",
    "                f.write(chunk)\n",
    "    return fname\n",
    "\n",
    "groupfile = chunked_download(groupurl)\n",
    "snapfile = chunked_download(snapurl)"
   ]
  },
  {
   "cell_type": "markdown",
   "metadata": {},
   "source": [
    "If you have downloaded the data manually, edit this cell to specify the file locations:"
   ]
  },
  {
   "cell_type": "code",
   "execution_count": null,
   "metadata": {},
   "outputs": [],
   "source": [
    "snappath = \".\"\n",
    "snapfile = snapfile\n",
    "grouppath = \".\"\n",
    "groupfile = groupfile"
   ]
  },
  {
   "cell_type": "markdown",
   "metadata": {},
   "source": [
    "The `group_id` specifies the identifier of the galaxy to use as a source, and is matched against the dataset of the same name in the group catalogue. For this example, we will use group `15`, which is a galaxy with a massive neutral gas disc in snapshot `151` of simulation `m25n512`. If using another snapshot as input, you should use the group catalogue to identify an object of interest."
   ]
  },
  {
   "cell_type": "code",
   "execution_count": null,
   "metadata": {},
   "outputs": [],
   "source": [
    "group_id = 15"
   ]
  },
  {
   "cell_type": "markdown",
   "metadata": {},
   "source": [
    "## Simba Example"
   ]
  },
  {
   "cell_type": "markdown",
   "metadata": {},
   "source": [
    "First, import some modules from Martini, and the units module from astropy."
   ]
  },
  {
   "cell_type": "code",
   "execution_count": null,
   "metadata": {},
   "outputs": [],
   "source": [
    "from martini.sources import SimbaSource\n",
    "from martini import DataCube, Martini\n",
    "from martini.beams import GaussianBeam\n",
    "from martini.noise import GaussianNoise\n",
    "from martini.spectral_models import GaussianSpectrum\n",
    "from martini.sph_kernels import (\n",
    "    AdaptiveKernel,\n",
    "    CubicSplineKernel,\n",
    "    GaussianKernel,\n",
    "    DiracDeltaKernel,\n",
    ")\n",
    "import astropy.units as U"
   ]
  },
  {
   "cell_type": "markdown",
   "metadata": {},
   "source": [
    "The different martini sub-modules need to be initialized, \n",
    "see the [full documentation](https://martini.readthedocs.io/en/latest/) for details of all configuration options. A few suggested best-practices specific to Simba are outlined below."
   ]
  },
  {
   "cell_type": "markdown",
   "metadata": {},
   "source": [
    "### SOURCE"
   ]
  },
  {
   "cell_type": "markdown",
   "metadata": {},
   "source": [
    "The argument `aperture` controls the radial extent of a region\n",
    "to load around the galaxy of interest, in physical (not comoving,\n",
    "no little h) units. Using larger values will include more \n",
    "foreground/background, which may be desirable, but will also slow \n",
    "down execution and can impair the automatic routine used to find a \n",
    "disc plane. Normally it is advisable to set this to approximately\n",
    "the virial radius of the source object, or just large enough to\n",
    "capture the region of interest around it (e.g. enough to encompass\n",
    "the host of a satellite galaxy).\n",
    "\n",
    "The rotation configuration takes an inclination (here 60deg) and\n",
    "rotation about the pole (here 90deg, relative to an arbitrary reference direction). The code attempts to\n",
    "automatically align the galactic disk in the y-z plane by aligning\n",
    "the angular momentum along the x-axis. The polar rotation is then\n",
    "applied, and finally the disc inclined by a rotation around the\n",
    "y-axis (the line of sight is along the x-axis). The automatic\n",
    "alignment will work for typical reasonably isolated discs, but will\n",
    "struggle when companions are present, when the angular momentum axis\n",
    "is a poor tracer of the disc plane, and especially for satellites. If\n",
    "finer control of the orientation is needed, derive the transformation\n",
    "from the simulation box coordinates to the desired coordinates for\n",
    "the 'observation', keeping in mind that the line of sight is along\n",
    "the x-axis. This rotation matrix can then be passed to as\n",
    "`rotation={'rotmat': np.eye(3)}` (here the identity rotation matrix used as a place holder). A common problem in this case is deriving the inverse\n",
    "transform instead of the forward transform, if unexpected results are\n",
    "obtained, first try passing the transpose of the rotation matrix."
   ]
  },
  {
   "cell_type": "code",
   "execution_count": null,
   "metadata": {},
   "outputs": [],
   "source": [
<<<<<<< HEAD
    "source = SimbaSource(\n",
    "    snapPath=snappath,\n",
    "    snapName=snapfile,\n",
    "    groupPath=grouppath,\n",
    "    groupName=groupfile,\n",
    "    groupID=group_id,\n",
    "    aperture=100. * U.kpc,\n",
    "    distance=4. * U.Mpc,\n",
    "    vpeculiar=0 * U.km / U.s,\n",
    "    rotation={'L_coords': (60 * U.deg, 90. * U.deg)},\n",
    "    ra=0. * U.deg,\n",
    "    dec=0. * U.deg,\n",
=======
    "simlabel = \"m25n512\"\n",
    "snap = 151\n",
    "groupID = 15\n",
    "\n",
    "source = SimbaSource(\n",
    "    snapPath=\"./\",\n",
    "    snapName=\"snap_{:s}_{:03d}.hdf5\".format(simlabel, snap),\n",
    "    groupPath=\"./\",\n",
    "    groupName=\"{:s}_{:03d}.hdf5\".format(simlabel, snap),\n",
    "    groupID=groupID,\n",
    "    aperture=100.0 * U.kpc,\n",
    "    distance=4.0 * U.Mpc,\n",
    "    vpeculiar=0 * U.km / U.s,\n",
    "    rotation={\"L_coords\": (60 * U.deg, 90.0 * U.deg)},\n",
    "    ra=0.0 * U.deg,\n",
    "    dec=0.0 * U.deg,\n",
>>>>>>> cd18d621
    ")"
   ]
  },
  {
   "cell_type": "markdown",
   "metadata": {},
   "source": [
    "### DATACUBE"
   ]
  },
  {
   "cell_type": "markdown",
   "metadata": {},
   "source": [
    "It is usually advisable to set the centre of the cube to track the\n",
    "centre of the source, as illustrated below. Note that the source\n",
    "systemic velocity is set according to the distance, peculiar velocity, and Hubble's law.\n",
    "These values can instead be set explicitly, if desired. A datacube\n",
    "with 128x128 pixels usually takes a few minutes, depending on the number of particles. 1024x1024 can take\n",
    "several hours. The number of channels has less influence on the\n",
    "runtime. Most of the runtime is spent when `M.insert_source_in_cube` is\n",
    "called below."
   ]
  },
  {
   "cell_type": "code",
   "execution_count": null,
   "metadata": {},
   "outputs": [],
   "source": [
    "datacube = DataCube(\n",
    "    n_px_x=384,\n",
    "    n_px_y=384,\n",
    "    n_channels=50,\n",
    "    px_size=10.0 * U.arcsec,\n",
    "    channel_width=16.0 * U.km * U.s**-1,\n",
    "    velocity_centre=source.vsys,\n",
    "    ra=source.ra,\n",
    "    dec=source.dec,\n",
    ")"
   ]
  },
  {
   "cell_type": "markdown",
   "metadata": {},
   "source": [
    "### BEAM"
   ]
  },
  {
   "cell_type": "markdown",
   "metadata": {},
   "source": [
    "It is usually advisable to set the beam size to be ~3x the pixel\n",
    "size. Note that the data cube is padded according to the size of the\n",
    "beam, this usually results in the number of pixel rows printed in the\n",
    "progress messages to differ from the requested dimensions. The\n",
    "padding is required for accurate convolution with the beam, but\n",
    "contains incorrect values after convolution and is discarded to\n",
    "produce the final data cube of the requested size."
   ]
  },
  {
   "cell_type": "code",
   "execution_count": null,
   "metadata": {},
   "outputs": [],
   "source": [
    "beam = GaussianBeam(\n",
<<<<<<< HEAD
    "    bmaj=30. * U.arcsec,\n",
    "    bmin=30. * U.arcsec,\n",
    "    bpa=0. * U.deg,\n",
    "    truncate=3.,\n",
=======
    "    bmaj=30.0 * U.arcsec, bmin=30.0 * U.arcsec, bpa=0.0 * U.deg, truncate=3.0\n",
>>>>>>> cd18d621
    ")"
   ]
  },
  {
   "cell_type": "markdown",
   "metadata": {
    "tags": []
   },
   "source": [
    "### NOISE"
   ]
  },
  {
   "cell_type": "markdown",
   "metadata": {},
   "source": [
    "The noise is normally added before convolution with the beam (as\n",
    "below in this example). The rms value passed is for the noise before\n",
    "convolution, the rms noise in the output data cube will therefore\n",
    "typically differ from this value. To obtain consistent random realisations each time the code is run, we provide a random seed (integer)."
   ]
  },
  {
   "cell_type": "code",
   "execution_count": null,
   "metadata": {},
   "outputs": [],
   "source": [
<<<<<<< HEAD
    "noise = GaussianNoise(\n",
    "    rms=1.E-7 * U.Jy * U.arcsec ** -2,\n",
    "    seed=0,\n",
    ")"
=======
    "noise = GaussianNoise(rms=1.0e-7 * U.Jy * U.arcsec**-2)"
>>>>>>> cd18d621
   ]
  },
  {
   "cell_type": "markdown",
   "metadata": {
    "tags": []
   },
   "source": [
    "### SPECTRAL MODEL"
   ]
  },
  {
   "cell_type": "markdown",
   "metadata": {},
   "source": [
    "The `thermal` mode estimates the HI line width for each particle based on its properties (temperature, etc.). The 'subgrid' velocity dispersion can also be fixed to a constant value, e.g. `sigma=7 * U.km / U.s`."
   ]
  },
  {
   "cell_type": "code",
   "execution_count": null,
   "metadata": {
    "tags": []
   },
   "outputs": [],
   "source": [
    "spectral_model = GaussianSpectrum(sigma=\"thermal\")"
   ]
  },
  {
   "cell_type": "markdown",
   "metadata": {},
   "source": [
    "### SPH KERNEL"
   ]
  },
  {
   "cell_type": "markdown",
   "metadata": {},
   "source": [
    "The Simba simulations use a cubic spline smoothing kernel, so we should prefer to use MARTINI's `CubicSplineKernel` module when possible. However, this module's implementation uses an approximation which breaks down when the particle smoothing lengths are small compared to the size of the pixels (at the distance of the source). If this approximation is not accurate enough, MARTINI will report an error. In this case it might be appropriate to choose another SPH kernel module. Some rules of thumb for making this choice:\n",
    " - For very low resolution observations (distant source and few pixels), use the `DiracDeltaKernel`.\n",
    " - For high resolution observations (nearby source and many pixels), preferably use the kernel matching that used to run the simulation (`CubicSplineKernel` in this case).\n",
    " - The `GaussianKernel` with `truncate=6` will always pass MARTINI's accuracy checks, but is significantly slower because of its large extent and so should not be used as a first choice.\n",
    " - For intermediate resolution observations (when the kernel size is similar to the pixel size), it may be difficult to find a kernel which does not raise an error. In this case, you may consider using the AdaptiveKernel. This module accepts a list of other kernels in order of decreasing priority. The first which is sufficiently accurate is used on a per-particle basis. This usage is illustrated in the example below - first the `CubicSplineKernel` is tried, then particles for which this is not accurate enough use the `GaussianKernel` instead."
   ]
  },
  {
   "cell_type": "code",
   "execution_count": null,
   "metadata": {},
   "outputs": [],
   "source": [
    "sph_kernel = AdaptiveKernel((CubicSplineKernel(), GaussianKernel(truncate=6)))"
   ]
  },
  {
   "cell_type": "markdown",
   "metadata": {},
   "source": [
    "### MARTINI"
   ]
  },
  {
   "cell_type": "markdown",
   "metadata": {},
   "source": [
    "Now set up the configuration, and do the actual run:"
   ]
  },
  {
   "cell_type": "code",
   "execution_count": null,
   "metadata": {},
   "outputs": [],
   "source": [
    "M = Martini(\n",
    "    source=source,\n",
    "    datacube=datacube,\n",
    "    beam=beam,\n",
    "    noise=noise,\n",
    "    spectral_model=spectral_model,\n",
<<<<<<< HEAD
    "    sph_kernel=sph_kernel\n",
    ")\n",
    "M.insert_source_in_cube()\n",
=======
    "    sph_kernel=sph_kernel,\n",
    ")"
   ]
  },
  {
   "cell_type": "markdown",
   "metadata": {},
   "source": [
    "### Run the calculation"
   ]
  },
  {
   "cell_type": "markdown",
   "metadata": {},
   "source": [
    "Progress messages will be printed every `printfreq` rows; suppress by setting to `None`."
   ]
  },
  {
   "cell_type": "code",
   "execution_count": null,
   "metadata": {},
   "outputs": [],
   "source": [
    "M.insert_source_in_cube(printfreq=50)\n",
>>>>>>> cd18d621
    "M.add_noise()\n",
    "M.convolve_beam()"
   ]
  },
  {
   "cell_type": "markdown",
   "metadata": {},
   "source": [
    "You may notice that the number of pixels in the progress counter differs from the number defined in the DataCube module. This is because convolution with the beam requires some padding, which is ultimately filled with nonsense and discarded.\n",
    "\n",
    "To write the results: two output formats are available, depending on preference. Both\n",
    "formats are self-documenting, via FITS header keywords and HDF5\n",
    "attributes, respectively. For HDF5 output, the beam image is included\n",
    "in the same file. (If you do not have h5py installed, comment out the call to `write_hdf5`.)"
   ]
  },
  {
   "cell_type": "code",
   "execution_count": null,
   "metadata": {},
   "outputs": [],
   "source": [
    "M.write_fits(\"simba_martini_demo.fits\", channels=\"velocity\")\n",
    "M.write_beam_fits(\"simba_martini_demo_beam.fits\", channels=\"velocity\")\n",
    "M.write_hdf5(\"simba_martini_demo.hdf5\", channels=\"velocity\")"
   ]
  },
  {
   "cell_type": "markdown",
   "metadata": {},
   "source": [
    "### Inspect the results"
   ]
  },
  {
   "cell_type": "markdown",
   "metadata": {},
   "source": [
    "Let's load the HDF5 that MARTINI produced and take a quick look."
   ]
  },
  {
   "cell_type": "code",
   "execution_count": null,
   "metadata": {},
   "outputs": [],
   "source": [
    "import numpy as np\n",
    "from astropy.io import fits\n",
    "from astropy.wcs import WCS\n",
    "\n",
    "with fits.open(\"simba_martini_demo.fits\") as f:\n",
    "    FluxCube = f[0].data\n",
    "    Nchannels = FluxCube.shape[1]\n",
    "    vch = np.array(\n",
    "        WCS(f[0].header).sub(axes=[3]).all_pix2world(np.arange(Nchannels), 0)\n",
    "    )[0]\n",
    "    vch = (vch * U.m / U.s - source.vsys).to(U.km / U.s).value"
   ]
  },
  {
   "cell_type": "code",
   "execution_count": null,
   "metadata": {},
   "outputs": [],
   "source": [
    "FluxCube.shape\n",
    "FluxCube = FluxCube[0]  # strip the Stokes' axis\n",
    "FluxCube.shape"
   ]
  },
  {
   "cell_type": "markdown",
   "metadata": {},
   "source": [
    "Let's examine one of the velocity channels:"
   ]
  },
  {
   "cell_type": "code",
   "execution_count": null,
   "metadata": {},
   "outputs": [],
   "source": [
    "import matplotlib.pyplot as plt"
   ]
  },
  {
   "cell_type": "code",
   "execution_count": null,
   "metadata": {},
   "outputs": [],
   "source": [
    "fig = plt.figure(figsize=(5, 5))\n",
    "plt.clf()\n",
    "ax = fig.add_subplot(1, 1, 1)\n",
    "\n",
    "plt.imshow(FluxCube[27, :, :], cmap=\"Greys\", aspect=1.0, origin=\"lower\")\n",
    "ax.autoscale(False)\n",
    "ax.set_xlabel(\"x [px = arcsec/{:.0f}]\".format(datacube.px_size.to(U.arcsec).value))\n",
    "ax.set_ylabel(\"y [px = arcsec/{:.0f}]\".format(datacube.px_size.to(U.arcsec).value))\n",
    "plt.colorbar(label=\"Flux [Jy/beam]\");"
   ]
  },
  {
   "cell_type": "markdown",
   "metadata": {},
   "source": [
    "And do a quick plot of the first three moments:"
   ]
  },
  {
   "cell_type": "code",
   "execution_count": null,
   "metadata": {},
   "outputs": [],
   "source": [
    "import numpy as np\n",
    "\n",
    "rms = np.std(\n",
    "    FluxCube[:, :20, :20]\n",
    ")  # noise in a corner patch where there is little signal\n",
    "clip = np.where(FluxCube > 5 * rms, 1, 0)\n",
    "np.seterr(all=\"ignore\")\n",
    "fig = plt.figure(figsize=(16, 5))\n",
    "plt.clf()\n",
    "sp1 = fig.add_subplot(1, 3, 1)\n",
    "sp2 = fig.add_subplot(1, 3, 2)\n",
    "sp3 = fig.add_subplot(1, 3, 3)\n",
    "mom0 = np.sum(FluxCube, axis=0)\n",
    "mask = np.where(mom0 > 0.002, 1, np.nan)\n",
    "mom1 = np.sum(FluxCube * clip * vch[:, np.newaxis, np.newaxis], axis=0) / mom0\n",
    "mom2 = np.sqrt(\n",
    "    np.sum(\n",
    "        FluxCube\n",
    "        * clip\n",
    "        * np.power(vch[:, np.newaxis, np.newaxis] - mom1[np.newaxis], 2),\n",
    "        axis=0,\n",
    "    )\n",
    "    / mom0\n",
    ")\n",
    "im1 = sp1.imshow(mom0, cmap=\"Greys\", aspect=1.0, origin=\"lower\")\n",
    "plt.colorbar(im1, ax=sp1, label=\"mom0 [Jy/beam]\")\n",
    "im2 = sp2.imshow(\n",
    "    (mom1 * mask), cmap=\"RdBu\", aspect=1.0, origin=\"lower\", vmin=-250, vmax=250\n",
    ")\n",
    "plt.colorbar(im2, ax=sp2, label=\"mom1 [km/s]\")\n",
    "im3 = sp3.imshow(\n",
    "    (mom2 * mask), cmap=\"magma\", aspect=1.0, origin=\"lower\", vmin=0, vmax=50\n",
    ")\n",
    "plt.colorbar(im3, ax=sp3, label=\"mom2 [km/s]\")\n",
    "for sp in sp1, sp2, sp3:\n",
<<<<<<< HEAD
    "    sp.set_xlabel('x [px = arcsec/{:.0f}]'.format(datacube.px_size.to(U.arcsec).value))\n",
    "    sp.set_ylabel('y [px = arcsec/{:.0f}]'.format(datacube.px_size.to(U.arcsec).value))\n",
    "\n",
    "plt.subplots_adjust(wspace=.3)"
=======
    "    sp.set_xlabel(\"x [px = arcsec/{:.0f}]\".format(datacube.px_size.to(U.arcsec).value))\n",
    "    sp.set_ylabel(\"y [px = arcsec/{:.0f}]\".format(datacube.px_size.to(U.arcsec).value))\n",
    "plt.subplots_adjust(wspace=0.3)"
>>>>>>> cd18d621
   ]
  },
  {
   "cell_type": "markdown",
   "metadata": {},
   "source": [
    "This galaxy clearly has a very nice spiral morphology in HI, a central hole, and a nice rotation dominated velocity field. The alignment of the disc looks as expected - the inclination looks to be about 60 degrees, and the position angle is horizontal in the figure - in this case the automated orientation function has performed well, though it should never be assumed that this will always be the case!\n",
    "\n",
    "For complete documentation, more usage examples, and further information, please take a look at the [MARTINI webpage](https://martini.readthedocs.io/en/latest/)."
   ]
  }
 ],
 "metadata": {
  "kernelspec": {
   "display_name": "simbatest",
   "language": "python",
   "name": "simbatest"
  },
  "language_info": {
   "codemirror_mode": {
    "name": "ipython",
    "version": 3
   },
   "file_extension": ".py",
   "mimetype": "text/x-python",
   "name": "python",
   "nbconvert_exporter": "python",
   "pygments_lexer": "ipython3",
   "version": "3.10.1"
  }
 },
 "nbformat": 4,
 "nbformat_minor": 4
}<|MERGE_RESOLUTION|>--- conflicted
+++ resolved
@@ -64,7 +64,6 @@
    "metadata": {},
    "outputs": [],
    "source": [
-<<<<<<< HEAD
     "!{sys.executable} -m pip install requests matplotlib tqdm"
    ]
   },
@@ -82,11 +81,6 @@
    "outputs": [],
    "source": [
     "import martini"
-=======
-    "from martini import demo\n",
-    "\n",
-    "demo()"
->>>>>>> cd18d621
    ]
   },
   {
@@ -284,7 +278,6 @@
    "metadata": {},
    "outputs": [],
    "source": [
-<<<<<<< HEAD
     "source = SimbaSource(\n",
     "    snapPath=snappath,\n",
     "    snapName=snapfile,\n",
@@ -297,24 +290,6 @@
     "    rotation={'L_coords': (60 * U.deg, 90. * U.deg)},\n",
     "    ra=0. * U.deg,\n",
     "    dec=0. * U.deg,\n",
-=======
-    "simlabel = \"m25n512\"\n",
-    "snap = 151\n",
-    "groupID = 15\n",
-    "\n",
-    "source = SimbaSource(\n",
-    "    snapPath=\"./\",\n",
-    "    snapName=\"snap_{:s}_{:03d}.hdf5\".format(simlabel, snap),\n",
-    "    groupPath=\"./\",\n",
-    "    groupName=\"{:s}_{:03d}.hdf5\".format(simlabel, snap),\n",
-    "    groupID=groupID,\n",
-    "    aperture=100.0 * U.kpc,\n",
-    "    distance=4.0 * U.Mpc,\n",
-    "    vpeculiar=0 * U.km / U.s,\n",
-    "    rotation={\"L_coords\": (60 * U.deg, 90.0 * U.deg)},\n",
-    "    ra=0.0 * U.deg,\n",
-    "    dec=0.0 * U.deg,\n",
->>>>>>> cd18d621
     ")"
    ]
   },
@@ -384,14 +359,10 @@
    "outputs": [],
    "source": [
     "beam = GaussianBeam(\n",
-<<<<<<< HEAD
     "    bmaj=30. * U.arcsec,\n",
     "    bmin=30. * U.arcsec,\n",
     "    bpa=0. * U.deg,\n",
     "    truncate=3.,\n",
-=======
-    "    bmaj=30.0 * U.arcsec, bmin=30.0 * U.arcsec, bpa=0.0 * U.deg, truncate=3.0\n",
->>>>>>> cd18d621
     ")"
    ]
   },
@@ -420,14 +391,10 @@
    "metadata": {},
    "outputs": [],
    "source": [
-<<<<<<< HEAD
     "noise = GaussianNoise(\n",
     "    rms=1.E-7 * U.Jy * U.arcsec ** -2,\n",
     "    seed=0,\n",
     ")"
-=======
-    "noise = GaussianNoise(rms=1.0e-7 * U.Jy * U.arcsec**-2)"
->>>>>>> cd18d621
    ]
   },
   {
@@ -510,37 +477,9 @@
     "    beam=beam,\n",
     "    noise=noise,\n",
     "    spectral_model=spectral_model,\n",
-<<<<<<< HEAD
     "    sph_kernel=sph_kernel\n",
     ")\n",
     "M.insert_source_in_cube()\n",
-=======
-    "    sph_kernel=sph_kernel,\n",
-    ")"
-   ]
-  },
-  {
-   "cell_type": "markdown",
-   "metadata": {},
-   "source": [
-    "### Run the calculation"
-   ]
-  },
-  {
-   "cell_type": "markdown",
-   "metadata": {},
-   "source": [
-    "Progress messages will be printed every `printfreq` rows; suppress by setting to `None`."
-   ]
-  },
-  {
-   "cell_type": "code",
-   "execution_count": null,
-   "metadata": {},
-   "outputs": [],
-   "source": [
-    "M.insert_source_in_cube(printfreq=50)\n",
->>>>>>> cd18d621
     "M.add_noise()\n",
     "M.convolve_beam()"
    ]
@@ -693,16 +632,10 @@
     ")\n",
     "plt.colorbar(im3, ax=sp3, label=\"mom2 [km/s]\")\n",
     "for sp in sp1, sp2, sp3:\n",
-<<<<<<< HEAD
     "    sp.set_xlabel('x [px = arcsec/{:.0f}]'.format(datacube.px_size.to(U.arcsec).value))\n",
     "    sp.set_ylabel('y [px = arcsec/{:.0f}]'.format(datacube.px_size.to(U.arcsec).value))\n",
     "\n",
     "plt.subplots_adjust(wspace=.3)"
-=======
-    "    sp.set_xlabel(\"x [px = arcsec/{:.0f}]\".format(datacube.px_size.to(U.arcsec).value))\n",
-    "    sp.set_ylabel(\"y [px = arcsec/{:.0f}]\".format(datacube.px_size.to(U.arcsec).value))\n",
-    "plt.subplots_adjust(wspace=0.3)"
->>>>>>> cd18d621
    ]
   },
   {
