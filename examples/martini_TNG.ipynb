{
 "cells": [
  {
   "cell_type": "markdown",
   "metadata": {},
   "source": [
    "In this short tutorial we will install and use [MARTINI](https://martini.readthedocs.io/en/latest/), an analysis package for creating mock HI-data cubes similar to radio interferometer data, written by Kyle Oman (kyle.a.oman@durham.ac.uk). This example uses the input from the [IllustrisTNG](https://ui.adsabs.harvard.edu/abs/2018MNRAS.473.4077P/abstract) simulations. The data are publicly available and hosted at [tng-project.org](https://www.tng-project.org/)."
   ]
  },
  {
   "cell_type": "markdown",
   "metadata": {},
   "source": [
    "This tutorial is designed to run on a [TNG JupyterLab environment](https://www.tng-project.org/data/lab/)."
   ]
  },
  {
   "cell_type": "markdown",
   "metadata": {},
   "source": [
    "![MARTINI](https://github.com/kyleaoman/martini/raw/main/martini_banner.png)"
   ]
  },
  {
   "cell_type": "markdown",
   "metadata": {},
   "source": [
    "MARTINI is a modular package for the creation of synthetic resolved HI line observations (data cubes) of smoothed-particle hydrodynamics simulations of galaxies. The various aspects of the mock-observing process are divided logically into sub-modules handling the data cube, source, beam, noise, spectral model and SPH kernel. MARTINI is object-oriented: each sub-module provides a class (or classes) which can be configured as desired. For most sub-modules, base classes are provided to allow for straightforward customization. Instances of each sub-module class are given as parameters to the Martini class; a mock observation is then constructed by calling a handful of functions to execute the desired steps in the mock-observing process.\n",
    "\n",
    "The MARTINI documentation is [hosted on ReadTheDocs](https://martini.readthedocs.io/en/latest/)."
   ]
  },
  {
   "cell_type": "markdown",
   "metadata": {},
   "source": [
    "## Installation"
   ]
  },
  {
   "cell_type": "markdown",
   "metadata": {},
   "source": [
    "MARTINI requires `python3` version `3.7` or higher.\n",
    "\n",
    "The following command will use `pip` to download and install [MARTINI from pypi](https://pypi.org/project/astromartini/):"
   ]
  },
  {
   "cell_type": "code",
   "execution_count": null,
   "metadata": {},
   "outputs": [],
   "source": [
    "import sys\n",
    "!{sys.executable} -m pip install astromartini[tngsource]==2.0.0"
   ]
  },
  {
   "cell_type": "markdown",
   "metadata": {},
   "source": [
    "If you have superuser permissions or use a virtual environment, you may wish to remove the --user flag. If you do not want support for `.hdf5` format output, you may remove `,hdf5_output` (output in `.fits` format is supported by default). With these commands required dependencies will be fetched and installed automatically. Watch for error messages during installation. For greater control you may also install the dependencies by hand. These are: numpy, astropy, scipy, h5py, six and requests.\n",
    "\n",
    "We'll also install matplotlib, used in this notebook:"
   ]
  },
  {
   "cell_type": "code",
   "execution_count": null,
   "metadata": {},
   "outputs": [],
   "source": [
    "!{sys.executable} -m pip install matplotlib"
   ]
  },
  {
   "cell_type": "markdown",
   "metadata": {},
   "source": [
    "Let's check that we can `import martini`:"
   ]
  },
  {
   "cell_type": "code",
   "execution_count": null,
   "metadata": {},
   "outputs": [],
   "source": [
    "import martini"
   ]
  },
  {
   "cell_type": "markdown",
   "metadata": {},
   "source": [
    "If this produces errors, you may need to restart the Python kernel of this notebook so that it sees the recently installed packages (Kernel -> Restart in the menubar).\n",
    "\n",
    "We can run MARTINI's built-in demo to check that all of the basic functionality works:"
   ]
  },
  {
   "cell_type": "code",
   "execution_count": null,
   "metadata": {},
   "outputs": [],
   "source": [
    "from martini import demo\n",
    "demo()"
   ]
  },
  {
   "cell_type": "markdown",
   "metadata": {
    "tags": []
   },
   "source": [
    "When run successfully, this will make a mock observation of a very simple analytic disc model and write some output to the working directory. Rather than inspect this toy model, let's look at a \"real\" simulation..."
   ]
  },
  {
   "cell_type": "markdown",
   "metadata": {
    "tags": []
   },
   "source": [
    "## TNG Data"
   ]
  },
  {
   "cell_type": "markdown",
   "metadata": {},
   "source": [
    "The `TNGSource` module in MARTINI is designed to run on the IllustrisTNG [JupyterLab](https://www.tng-project.org/data/lab/), or in a standalone mode. If you are running on the TNG JupyterLab then the simulations are stored locally on disk and will be detected and used. Otherwise, the `TNGSource` module will use the TNG [web API](https://www.tng-project.org/data/docs/api/) to download the particles for the galaxy of interest. If running in standalone mode, an API key for the TNG web API is required. You must first [register](https://www.tng-project.org/users/register/) for an account. Once you are registered, your API key can be found [here](https://www.tng-project.org/users/profile/). Enter your API key in the following cell (if you are running this notebook on the TNG JupyterLab, you may leave it set to `None`):"
   ]
  },
  {
   "cell_type": "code",
   "execution_count": null,
   "metadata": {},
   "outputs": [],
   "source": [
    "api_key = None"
   ]
  },
  {
   "cell_type": "markdown",
   "metadata": {},
   "source": [
    "We can choose a galaxy of interest by selection a [simulation](https://www.tng-project.org/data/docs/background/), a [snapshot](http://www.tng-project.org/data/docs/specifications/#sec1a) (but not a \"mini snapshot\") and a subhalo ID. One way to search for a subhalo ID is to use [this tool](https://www.tng-project.org/data/search/) - the `ID` column in search results contains subhalo IDs. For example:"
   ]
  },
  {
   "cell_type": "code",
   "execution_count": null,
   "metadata": {},
   "outputs": [],
   "source": [
<<<<<<< HEAD
    "simulation = \"TNG100-1\"\n",
    "snapshot = 99\n",
    "subhalo_id = 400547  # a central subhalo with 218 < Vmax < 220, and SFR > 1"
   ]
  },
  {
   "cell_type": "markdown",
   "metadata": {
    "tags": []
   },
   "source": [
    "## TNG Example"
=======
    "from martini.sources import TNGSource\n",
    "from martini import DataCube, Martini\n",
    "from martini.beams import GaussianBeam\n",
    "from martini.noise import GaussianNoise\n",
    "from martini.spectral_models import GaussianSpectrum\n",
    "from martini.sph_kernels import (\n",
    "    AdaptiveKernel,\n",
    "    GaussianKernel,\n",
    "    CubicSplineKernel,\n",
    "    DiracDeltaKernel,\n",
    ")\n",
    "import astropy.units as U"
>>>>>>> cd18d621
   ]
  },
  {
   "cell_type": "markdown",
   "metadata": {},
   "source": [
    "First, import some modules from MARTINI, and the units module from astropy."
   ]
  },
  {
   "cell_type": "code",
   "execution_count": null,
   "metadata": {},
   "outputs": [],
   "source": [
<<<<<<< HEAD
    "from martini.sources import TNGSource\n",
    "from martini import DataCube, Martini\n",
    "from martini.beams import GaussianBeam\n",
    "from martini.noise import GaussianNoise\n",
    "from martini.spectral_models import GaussianSpectrum\n",
    "from martini.sph_kernels import AdaptiveKernel, GaussianKernel, CubicSplineKernel, DiracDeltaKernel\n",
    "import astropy.units as U"
   ]
  },
  {
   "cell_type": "markdown",
   "metadata": {},
   "source": [
    "The different martini sub-modules need to be initialized, see the [full documentation](https://kyleaoman.github.io/martini/build/html/) for details of all configuration options. A few suggested best-practices specific to TNG are outlined below."
=======
    "myBasePath = \"../sims.TNG/TNG100-1/output/\"\n",
    "mySnap = 99\n",
    "myId = 385350  # first central with 218 < Vmax < 220, and SFR > 1"
>>>>>>> cd18d621
   ]
  },
  {
   "cell_type": "markdown",
   "metadata": {},
   "source": [
    "### SOURCE"
   ]
  },
  {
   "cell_type": "markdown",
   "metadata": {},
   "source": [
    "The rotation configuration takes an inclination (here 60deg) and\n",
    "rotation about the pole (here 90deg, relative to an arbitrary reference direction). The code attempts to\n",
    "automatically align the galactic disk in the y-z plane by aligning\n",
    "the angular momentum along the x-axis. The polar rotation is then\n",
    "applied, and finally the disc inclined by a rotation around the\n",
    "y-axis (the line of sight is along the x-axis). The automatic\n",
    "alignment will work for typical reasonably isolated discs, but will\n",
    "struggle when companions are present, when the angular momentum axis\n",
    "is a poor tracer of the disc plane, and especially for satellites. If\n",
    "finer control of the orientation is needed, derive the transformation\n",
    "from the simulation box coordinates to the desired coordinates for\n",
    "the 'observation', keeping in mind that the line of sight is along\n",
    "the x-axis. This rotation matrix can then be passed to as\n",
    "`rotation={'rotmat': np.eye(3)}` (here the identity rotation matrix used as a place holder). A common problem in this case is deriving the inverse\n",
    "transform instead of the forward transform, if unexpected results are\n",
    "obtained, first try passing the transpose of the rotation matrix.\n",
    "\n",
    "Notice that your API key must be provided unless you are using `TNGSource` on the TNG JupyterLab (if you provide it anyways in that case, it will simply be ignored)."
   ]
  },
  {
   "cell_type": "code",
   "execution_count": null,
   "metadata": {},
   "outputs": [],
   "source": [
    "source = TNGSource(\n",
<<<<<<< HEAD
    "    simulation,\n",
    "    snapshot,\n",
    "    subhalo_id,\n",
    "    api_key=api_key,\n",
    "    distance=4 * U.Mpc,\n",
    "    rotation={'L_coords': (60 * U.deg, 0. * U.deg)},\n",
    "    ra=0. * U.deg,\n",
    "    dec=0. * U.deg\n",
=======
    "    myBasePath,\n",
    "    mySnap,\n",
    "    myId,\n",
    "    distance=30 * U.Mpc,\n",
    "    rotation={\"L_coords\": (60 * U.deg, 0.0 * U.deg)},\n",
    "    ra=0.0 * U.deg,\n",
    "    dec=0.0 * U.deg,\n",
>>>>>>> cd18d621
    ")"
   ]
  },
  {
   "cell_type": "markdown",
   "metadata": {
    "tags": []
   },
   "source": [
    "### DATACUBE"
   ]
  },
  {
   "cell_type": "markdown",
   "metadata": {},
   "source": [
    "It is usually advisable to set the centre of the cube to track the\n",
    "centre of the source, as illustrated below. Note that the source\n",
    "systemic velocity is set according to the distance, peculiar velocity, and Hubble's law.\n",
    "These values can instead be set explicitly, if desired. A datacube\n",
    "with 128x128 pixels usually takes a few minutes, depending on the number of particles. 1024x1024 can take\n",
    "several hours. The number of channels has less influence on the\n",
    "runtime. Most of the runtime is spent when `M.insert_source_in_cube` is\n",
    "called below."
   ]
  },
  {
   "cell_type": "code",
   "execution_count": null,
   "metadata": {},
   "outputs": [],
   "source": [
    "datacube = DataCube(\n",
<<<<<<< HEAD
    "    n_px_x=384,\n",
    "    n_px_y=384,\n",
    "    n_channels=50,\n",
    "    px_size=10. * U.arcsec,\n",
    "    channel_width=16. * U.km * U.s ** -1,\n",
=======
    "    n_px_x=128,\n",
    "    n_px_y=128,\n",
    "    n_channels=64,\n",
    "    px_size=10.0 * U.arcsec,\n",
    "    channel_width=40.0 * U.km * U.s**-1,\n",
>>>>>>> cd18d621
    "    velocity_centre=source.vsys,\n",
    "    ra=source.ra,\n",
    "    dec=source.dec,\n",
    ")"
   ]
  },
  {
   "cell_type": "markdown",
   "metadata": {},
   "source": [
    "### BEAM"
   ]
  },
  {
   "cell_type": "markdown",
   "metadata": {},
   "source": [
    "It is usually advisable to set the beam size to be ~3x the pixel\n",
    "size. Note that the data cube is padded according to the size of the\n",
    "beam, this usually results in the number of pixel rows printed in the\n",
    "progress messages to differ from the requested dimensions. The\n",
    "padding is required for accurate convolution with the beam, but\n",
    "contains incorrect values after convolution and is discarded to\n",
    "produce the final data cube of the requested size."
   ]
  },
  {
   "cell_type": "code",
   "execution_count": null,
   "metadata": {},
   "outputs": [],
   "source": [
    "beam = GaussianBeam(\n",
    "    bmaj=30.0 * U.arcsec, bmin=30.0 * U.arcsec, bpa=0.0 * U.deg, truncate=3.0\n",
    ")"
   ]
  },
  {
   "cell_type": "markdown",
   "metadata": {
    "tags": []
   },
   "source": [
    "### NOISE"
   ]
  },
  {
   "cell_type": "markdown",
   "metadata": {},
   "source": [
    "The noise is normally added before convolution with the beam (as\n",
    "below in this example). The rms value passed is for the noise before\n",
    "convolution, the rms noise in the output data cube will therefore\n",
    "typically differ from this value. To obtain consistent random realisations each time the code is run, we provide a random seed (integer)."
   ]
  },
  {
   "cell_type": "code",
   "execution_count": null,
   "metadata": {},
   "outputs": [],
   "source": [
<<<<<<< HEAD
    "noise = GaussianNoise(\n",
    "    rms=1.E-7 * U.Jy * U.arcsec ** -2,\n",
    "    seed=0,\n",
    ")"
=======
    "noise = GaussianNoise(rms=2.0e-6 * U.Jy * U.arcsec**-2)"
>>>>>>> cd18d621
   ]
  },
  {
   "cell_type": "markdown",
   "metadata": {},
   "source": [
    "### SPECTRAL MODEL"
   ]
  },
  {
   "cell_type": "markdown",
   "metadata": {},
   "source": [
    "The `thermal` mode estimates the HI line width for each particle based on its properties (temperature, etc.). The 'subgrid' velocity dispersion can also be fixed to a constant value, e.g. `sigma=7 * U.km / U.s`."
   ]
  },
  {
   "cell_type": "code",
   "execution_count": null,
   "metadata": {},
   "outputs": [],
   "source": [
    "spectral_model = GaussianSpectrum(sigma=\"thermal\")"
   ]
  },
  {
   "cell_type": "markdown",
   "metadata": {},
   "source": [
    "### SPH KERNEL"
   ]
  },
  {
   "cell_type": "markdown",
   "metadata": {},
   "source": [
    "Since IllustrisTNG uses a moving mesh hydrodynamics solver (Arepo),\n",
    "there are no formal SPH smoothing lengths and no specified kernel.\n",
    "However, approximate smoothing lengths can be derived from the cell\n",
    "volumes and densities, so a reasonable approximation is to use these for imaging. \n",
    "\n",
    "MARTINI's kernel module implementations use approximations which can break down when the particle smoothing lengths are small compared to the size of the pixels (at the distance of the source). If the approximation in question is not accurate enough, MARTINI will report an error. In this case it might be appropriate to choose another SPH kernel module. Some rules of thumb for making this choice:\n",
    " - For very low resolution observations (distant source and few pixels), use the `DiracDeltaKernel`.\n",
    " - For high resolution observations (nearby source and many pixels), preferably use the kernel matching that used to run the simulation. In the case of Arepo, which uses a moving mesh rather than SPH, the `CubicSplineKernel` is suggested.\n",
    " - The `GaussianKernel` with `truncate=6` will always pass MARTINI's accuracy checks, but is significantly slower because of its large extent and so should not be used as a first choice.\n",
    " - For intermediate resolution observations (when the kernel size is similar to the pixel size), it may be difficult to find a kernel which does not raise an error. In this case, you may consider using the AdaptiveKernel. This module accepts a list of other kernels in order of decreasing priority. The first which is sufficiently accurate is used on a per-particle basis. This usage is illustrated in the example below - first the `CubicSplineKernel` is tried, then particles for which this is not accurate enough use the `GaussianKernel` instead."
   ]
  },
  {
   "cell_type": "code",
   "execution_count": null,
   "metadata": {},
   "outputs": [],
   "source": [
    "sph_kernel = AdaptiveKernel((CubicSplineKernel(), GaussianKernel(truncate=6)))"
   ]
  },
  {
   "cell_type": "markdown",
   "metadata": {},
   "source": [
    "### MARTINI"
   ]
  },
  {
   "cell_type": "markdown",
   "metadata": {},
   "source": [
    "Now set up the configuration, and do the actual run:"
   ]
  },
  {
   "cell_type": "code",
   "execution_count": null,
   "metadata": {},
   "outputs": [],
   "source": [
    "M = Martini(\n",
    "    source=source,\n",
    "    datacube=datacube,\n",
    "    beam=beam,\n",
    "    noise=noise,\n",
    "    spectral_model=spectral_model,\n",
<<<<<<< HEAD
    "    sph_kernel=sph_kernel\n",
    ")\n",
    "M.insert_source_in_cube()\n",
=======
    "    sph_kernel=sph_kernel,\n",
    ")"
   ]
  },
  {
   "cell_type": "markdown",
   "metadata": {},
   "source": [
    "### Run the calculation"
   ]
  },
  {
   "cell_type": "markdown",
   "metadata": {},
   "source": [
    "Progress messages will be printed every `printfreq` rows; suppress by setting to `None`."
   ]
  },
  {
   "cell_type": "code",
   "execution_count": null,
   "metadata": {},
   "outputs": [],
   "source": [
    "M.insert_source_in_cube(printfreq=10)\n",
>>>>>>> cd18d621
    "M.add_noise()\n",
    "M.convolve_beam()"
   ]
  },
  {
   "cell_type": "markdown",
   "metadata": {},
   "source": [
    "You may notice that the number of pixels in the progress counter differs from the number defined in the DataCube module. This is because convolution with the beam requires some padding, which is ultimately filled with nonsense and discarded.\n",
    "\n",
    "To write the results: two output formats are available, depending on preference. Both\n",
    "formats are self-documenting, via FITS header keywords and HDF5\n",
    "attributes, respectively. For HDF5 output, the beam image is included\n",
    "in the same file. (If you do not have h5py installed, comment out the call to `write_hdf5`.)"
   ]
  },
  {
   "cell_type": "code",
   "execution_count": null,
   "metadata": {},
   "outputs": [],
   "source": [
    "M.write_fits(\"tngdemo.fits\", channels=\"velocity\")\n",
    "M.write_beam_fits(\"tngdemo_beam.fits\", channels=\"velocity\")\n",
    "M.write_hdf5(\"tngdemo.hdf5\", channels=\"velocity\")"
   ]
  },
  {
   "cell_type": "markdown",
   "metadata": {},
   "source": [
    "### Inspect the results"
   ]
  },
  {
   "cell_type": "markdown",
   "metadata": {},
   "source": [
    "Let's load the HDF5 that MARTINI produced and take a quick look."
   ]
  },
  {
   "cell_type": "code",
   "execution_count": null,
   "metadata": {},
   "outputs": [],
   "source": [
    "import h5py\n",
    "\n",
    "f = h5py.File(\"tngdemo.hdf5\", \"r\")"
   ]
  },
  {
   "cell_type": "code",
   "execution_count": null,
   "metadata": {},
   "outputs": [],
   "source": [
    "list(f.keys())"
   ]
  },
  {
   "cell_type": "code",
   "execution_count": null,
   "metadata": {},
   "outputs": [],
   "source": [
    "FluxCube = f[\"FluxCube\"][()]\n",
    "vch = f[\"channel_mids\"][()] / 1e3 - source.distance.to(U.Mpc).value * 70  # m/s to km/s\n",
    "f.close()"
   ]
  },
  {
   "cell_type": "code",
   "execution_count": null,
   "metadata": {},
   "outputs": [],
   "source": [
    "FluxCube.shape"
   ]
  },
  {
   "cell_type": "markdown",
   "metadata": {},
   "source": [
    "Let's examine one of the velocity channels:"
   ]
  },
  {
   "cell_type": "code",
   "execution_count": null,
   "metadata": {},
   "outputs": [],
   "source": [
    "import matplotlib.pyplot as plt"
   ]
  },
  {
   "cell_type": "code",
   "execution_count": null,
   "metadata": {},
   "outputs": [],
   "source": [
    "fig = plt.figure(figsize=(5,5))\n",
    "ax = fig.add_subplot(1, 1, 1)\n",
    "\n",
<<<<<<< HEAD
    "plt.imshow(FluxCube[:,:,15], cmap='Greys', aspect=1.0, origin='lower')\n",
    "ax.autoscale(False)\n",
    "ax.set_xlabel('x [px = arcsec/{:.0f}]'.format(datacube.px_size.to(U.arcsec).value))\n",
    "ax.set_ylabel('y [px = arcsec/{:.0f}]'.format(datacube.px_size.to(U.arcsec).value))\n",
    "plt.colorbar(label='Flux [Jy/beam]');"
=======
    "plt.imshow(FluxCube[:, :, 32].T, cmap=\"magma\", aspect=1.0, origin=\"lower\")\n",
    "ax.autoscale(False)\n",
    "ax.set_xlabel(\"x [px = arcsec/10]\")\n",
    "ax.set_ylabel(\"y [px = arcsec/10]\")\n",
    "plt.colorbar(label=\"Flux [Jy/beam]\");"
>>>>>>> cd18d621
   ]
  },
  {
   "cell_type": "markdown",
   "metadata": {},
   "source": [
    "And do a quick plot of the first three moments:"
   ]
  },
  {
   "cell_type": "code",
   "execution_count": null,
   "metadata": {},
   "outputs": [],
   "source": [
    "import numpy as np\n",
    "\n",
    "np.seterr(all=\"ignore\")\n",
    "fig = plt.figure(figsize=(16, 5))\n",
    "sp1 = fig.add_subplot(1, 3, 1)\n",
    "sp2 = fig.add_subplot(1, 3, 2)\n",
    "sp3 = fig.add_subplot(1, 3, 3)\n",
    "rms = np.std(FluxCube[:16, :16])  # noise in a corner patch where there is little signal\n",
    "clip = np.where(FluxCube > 5 * rms, 1, 0)\n",
    "mom0 = np.sum(FluxCube, axis=-1)\n",
<<<<<<< HEAD
    "mask = np.where(mom0 > .05, 1, np.nan)\n",
=======
    "mask = np.where(mom0 > 0.02, 1, np.nan)\n",
>>>>>>> cd18d621
    "mom1 = np.sum(FluxCube * clip * vch, axis=-1) / mom0\n",
    "mom2 = (\n",
    "    np.sqrt(np.sum(FluxCube * clip * np.power(vch - mom1[..., np.newaxis], 2), axis=-1))\n",
    "    / mom0\n",
    ")\n",
    "im1 = sp1.imshow(mom0.T, cmap=\"Greys\", aspect=1.0, origin=\"lower\")\n",
    "plt.colorbar(im1, ax=sp1, label=\"mom0 [Jy/beam]\")\n",
    "im2 = sp2.imshow((mom1 * mask).T, cmap=\"RdBu\", aspect=1.0, origin=\"lower\")\n",
    "plt.colorbar(im2, ax=sp2, label=\"mom1 [km/s]\")\n",
    "im3 = sp3.imshow(\n",
    "    (mom2 * mask).T, cmap=\"magma\", aspect=1.0, origin=\"lower\", vmin=0, vmax=300\n",
    ")\n",
    "plt.colorbar(im3, ax=sp3, label=\"mom2 [km/s]\")\n",
    "for sp in sp1, sp2, sp3:\n",
    "    sp.set_xlabel(\"x [px = arcsec/10]\")\n",
    "    sp.set_ylabel(\"y [px = arcsec/10]\")\n",
    "plt.subplots_adjust(wspace=0.3)"
   ]
  },
  {
   "cell_type": "markdown",
   "metadata": {},
   "source": [
    "This galaxy clearly has a very nice spiral morphology in HI, a nice rotation dominated velocity field, and is interacting with a companion. The alignment of the disc looks as expected - the inclination looks to be about 60 degrees, and the position angle is horizontal in the figure - in this case the automated orientation function has performed well, though it should never be assumed that this will always be the case!\n",
    "\n",
    "For complete documentation, more usage examples, and further information, please take a look at the [MARTINI webpage](https://kyleaoman.github.io/martini)."
   ]
  }
 ],
 "metadata": {
  "kernelspec": {
   "display_name": "tngtest",
   "language": "python",
   "name": "tngtest"
  },
  "language_info": {
   "codemirror_mode": {
    "name": "ipython",
    "version": 3
   },
   "file_extension": ".py",
   "mimetype": "text/x-python",
   "name": "python",
   "nbconvert_exporter": "python",
   "pygments_lexer": "ipython3",
   "version": "3.10.1"
  }
 },
 "nbformat": 4,
 "nbformat_minor": 4
}<|MERGE_RESOLUTION|>--- conflicted
+++ resolved
@@ -156,7 +156,6 @@
    "metadata": {},
    "outputs": [],
    "source": [
-<<<<<<< HEAD
     "simulation = \"TNG100-1\"\n",
     "snapshot = 99\n",
     "subhalo_id = 400547  # a central subhalo with 218 < Vmax < 220, and SFR > 1"
@@ -169,20 +168,6 @@
    },
    "source": [
     "## TNG Example"
-=======
-    "from martini.sources import TNGSource\n",
-    "from martini import DataCube, Martini\n",
-    "from martini.beams import GaussianBeam\n",
-    "from martini.noise import GaussianNoise\n",
-    "from martini.spectral_models import GaussianSpectrum\n",
-    "from martini.sph_kernels import (\n",
-    "    AdaptiveKernel,\n",
-    "    GaussianKernel,\n",
-    "    CubicSplineKernel,\n",
-    "    DiracDeltaKernel,\n",
-    ")\n",
-    "import astropy.units as U"
->>>>>>> cd18d621
    ]
   },
   {
@@ -198,7 +183,6 @@
    "metadata": {},
    "outputs": [],
    "source": [
-<<<<<<< HEAD
     "from martini.sources import TNGSource\n",
     "from martini import DataCube, Martini\n",
     "from martini.beams import GaussianBeam\n",
@@ -213,11 +197,6 @@
    "metadata": {},
    "source": [
     "The different martini sub-modules need to be initialized, see the [full documentation](https://kyleaoman.github.io/martini/build/html/) for details of all configuration options. A few suggested best-practices specific to TNG are outlined below."
-=======
-    "myBasePath = \"../sims.TNG/TNG100-1/output/\"\n",
-    "mySnap = 99\n",
-    "myId = 385350  # first central with 218 < Vmax < 220, and SFR > 1"
->>>>>>> cd18d621
    ]
   },
   {
@@ -258,7 +237,6 @@
    "outputs": [],
    "source": [
     "source = TNGSource(\n",
-<<<<<<< HEAD
     "    simulation,\n",
     "    snapshot,\n",
     "    subhalo_id,\n",
@@ -267,15 +245,6 @@
     "    rotation={'L_coords': (60 * U.deg, 0. * U.deg)},\n",
     "    ra=0. * U.deg,\n",
     "    dec=0. * U.deg\n",
-=======
-    "    myBasePath,\n",
-    "    mySnap,\n",
-    "    myId,\n",
-    "    distance=30 * U.Mpc,\n",
-    "    rotation={\"L_coords\": (60 * U.deg, 0.0 * U.deg)},\n",
-    "    ra=0.0 * U.deg,\n",
-    "    dec=0.0 * U.deg,\n",
->>>>>>> cd18d621
     ")"
    ]
   },
@@ -309,19 +278,11 @@
    "outputs": [],
    "source": [
     "datacube = DataCube(\n",
-<<<<<<< HEAD
     "    n_px_x=384,\n",
     "    n_px_y=384,\n",
     "    n_channels=50,\n",
     "    px_size=10. * U.arcsec,\n",
     "    channel_width=16. * U.km * U.s ** -1,\n",
-=======
-    "    n_px_x=128,\n",
-    "    n_px_y=128,\n",
-    "    n_channels=64,\n",
-    "    px_size=10.0 * U.arcsec,\n",
-    "    channel_width=40.0 * U.km * U.s**-1,\n",
->>>>>>> cd18d621
     "    velocity_centre=source.vsys,\n",
     "    ra=source.ra,\n",
     "    dec=source.dec,\n",
@@ -384,14 +345,10 @@
    "metadata": {},
    "outputs": [],
    "source": [
-<<<<<<< HEAD
     "noise = GaussianNoise(\n",
     "    rms=1.E-7 * U.Jy * U.arcsec ** -2,\n",
     "    seed=0,\n",
     ")"
-=======
-    "noise = GaussianNoise(rms=2.0e-6 * U.Jy * U.arcsec**-2)"
->>>>>>> cd18d621
    ]
   },
   {
@@ -475,37 +432,9 @@
     "    beam=beam,\n",
     "    noise=noise,\n",
     "    spectral_model=spectral_model,\n",
-<<<<<<< HEAD
     "    sph_kernel=sph_kernel\n",
     ")\n",
     "M.insert_source_in_cube()\n",
-=======
-    "    sph_kernel=sph_kernel,\n",
-    ")"
-   ]
-  },
-  {
-   "cell_type": "markdown",
-   "metadata": {},
-   "source": [
-    "### Run the calculation"
-   ]
-  },
-  {
-   "cell_type": "markdown",
-   "metadata": {},
-   "source": [
-    "Progress messages will be printed every `printfreq` rows; suppress by setting to `None`."
-   ]
-  },
-  {
-   "cell_type": "code",
-   "execution_count": null,
-   "metadata": {},
-   "outputs": [],
-   "source": [
-    "M.insert_source_in_cube(printfreq=10)\n",
->>>>>>> cd18d621
     "M.add_noise()\n",
     "M.convolve_beam()"
    ]
@@ -612,19 +541,11 @@
     "fig = plt.figure(figsize=(5,5))\n",
     "ax = fig.add_subplot(1, 1, 1)\n",
     "\n",
-<<<<<<< HEAD
     "plt.imshow(FluxCube[:,:,15], cmap='Greys', aspect=1.0, origin='lower')\n",
     "ax.autoscale(False)\n",
     "ax.set_xlabel('x [px = arcsec/{:.0f}]'.format(datacube.px_size.to(U.arcsec).value))\n",
     "ax.set_ylabel('y [px = arcsec/{:.0f}]'.format(datacube.px_size.to(U.arcsec).value))\n",
     "plt.colorbar(label='Flux [Jy/beam]');"
-=======
-    "plt.imshow(FluxCube[:, :, 32].T, cmap=\"magma\", aspect=1.0, origin=\"lower\")\n",
-    "ax.autoscale(False)\n",
-    "ax.set_xlabel(\"x [px = arcsec/10]\")\n",
-    "ax.set_ylabel(\"y [px = arcsec/10]\")\n",
-    "plt.colorbar(label=\"Flux [Jy/beam]\");"
->>>>>>> cd18d621
    ]
   },
   {
@@ -650,11 +571,7 @@
     "rms = np.std(FluxCube[:16, :16])  # noise in a corner patch where there is little signal\n",
     "clip = np.where(FluxCube > 5 * rms, 1, 0)\n",
     "mom0 = np.sum(FluxCube, axis=-1)\n",
-<<<<<<< HEAD
     "mask = np.where(mom0 > .05, 1, np.nan)\n",
-=======
-    "mask = np.where(mom0 > 0.02, 1, np.nan)\n",
->>>>>>> cd18d621
     "mom1 = np.sum(FluxCube * clip * vch, axis=-1) / mom0\n",
     "mom2 = (\n",
     "    np.sqrt(np.sum(FluxCube * clip * np.power(vch - mom1[..., np.newaxis], 2), axis=-1))\n",
