--- conflicted
+++ resolved
@@ -64,7 +64,6 @@
    "metadata": {},
    "outputs": [],
    "source": [
-<<<<<<< HEAD
     "!{sys.executable} -m pip install requests matplotlib tqdm"
    ]
   },
@@ -82,11 +81,6 @@
    "outputs": [],
    "source": [
     "import martini"
-=======
-    "from martini import demo\n",
-    "\n",
-    "demo()"
->>>>>>> cd18d621
    ]
   },
   {
@@ -137,25 +131,10 @@
    "metadata": {},
    "outputs": [],
    "source": [
-<<<<<<< HEAD
     "from getpass import getpass\n",
     "\n",
     "username = input(\"dataweb.cosma.dur.ac.uk username:\")\n",
     "password = getpass(\"dataweb.cosma.dur.ac.uk password:\")"
-=======
-    "from martini.sources import EAGLESource\n",
-    "from martini import DataCube, Martini\n",
-    "from martini.beams import GaussianBeam\n",
-    "from martini.noise import GaussianNoise\n",
-    "from martini.spectral_models import GaussianSpectrum\n",
-    "from martini.sph_kernels import (\n",
-    "    AdaptiveKernel,\n",
-    "    WendlandC2Kernel,\n",
-    "    GaussianKernel,\n",
-    "    DiracDeltaKernel,\n",
-    ")\n",
-    "import astropy.units as U"
->>>>>>> cd18d621
    ]
   },
   {
@@ -355,21 +334,12 @@
    "outputs": [],
    "source": [
     "source = EAGLESource(\n",
-<<<<<<< HEAD
     "    snapPath=snappath,\n",
     "    snapBase=snapfile,\n",
     "    fof=fof,\n",
     "    sub=sub,\n",
     "    db_user=username,\n",
     "    db_key=password,\n",
-=======
-    "    snapPath=\"/Users/koman/EAGLE/RefL0012N0188/snapshot_028_z000p000/\",\n",
-    "    snapBase=\"snap_028_z000p000\",\n",
-    "    fof=4,\n",
-    "    sub=0,\n",
-    "    db_user=\"username-goes-here\",\n",
-    "    db_key=\"password-goes-here\",\n",
->>>>>>> cd18d621
     "    subBoxSize=150 * U.kpc,\n",
     "    distance=4 * U.Mpc,\n",
     "    vpeculiar=0 * U.km / U.s,\n",
@@ -483,14 +453,10 @@
    "metadata": {},
    "outputs": [],
    "source": [
-<<<<<<< HEAD
     "noise = GaussianNoise(\n",
     "    rms=1.E-7 * U.Jy * U.arcsec ** -2,\n",
     "    seed=0,\n",
     ")"
-=======
-    "noise = GaussianNoise(rms=2.0e-4 * U.Jy * U.arcsec**-2)"
->>>>>>> cd18d621
    ]
   },
   {
@@ -569,37 +535,9 @@
     "    beam=beam,\n",
     "    noise=noise,\n",
     "    spectral_model=spectral_model,\n",
-<<<<<<< HEAD
     "    sph_kernel=sph_kernel\n",
     ")\n",
     "M.insert_source_in_cube()\n",
-=======
-    "    sph_kernel=sph_kernel,\n",
-    ")"
-   ]
-  },
-  {
-   "cell_type": "markdown",
-   "metadata": {},
-   "source": [
-    "### Run the calculation"
-   ]
-  },
-  {
-   "cell_type": "markdown",
-   "metadata": {},
-   "source": [
-    "Progress messages will be printed every `printfreq` rows; suppress by setting to `None`."
-   ]
-  },
-  {
-   "cell_type": "code",
-   "execution_count": null,
-   "metadata": {},
-   "outputs": [],
-   "source": [
-    "M.insert_source_in_cube(printfreq=50)\n",
->>>>>>> cd18d621
     "M.add_noise()\n",
     "M.convolve_beam()"
    ]
